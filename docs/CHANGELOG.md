<<<<<<< HEAD
## [1.0.11] (TBD )
- Add `NLB` managed resources:
    - `Network Load Balancer`
    - `Forwarding Rule`
    - `Flowlog`
=======
## [1.0.11] (TBD) upcoming release
- **Fixes**:
    - Changed fields for `CubeServer` CR:
        - `cpuFamily` field has been removed as it prevented external resource creation.
        - `template.name` is now immutable
>>>>>>> 1289dd7b

## [1.0.10] (March 2024)
- **Features**:
  - Allow conversion between schema types and go types 
  - Add `group` CRD to support CRUD of compute Groups
  - Update `sdk-go` to v6.1.11

- **Misc**:
  - Minor `user` CRD refactor

## [1.0.9] (February 2024)
- **Features**:
- Add `MongoCluster` crd to support CRUD of MongoDB clusters
- Add `MongoUser` crd to support CRUD of MongoDB users
- Add `DataplatformCluster` crd to support CRUD of Dataplatform clusters
- Add `DataplatformNodepool` crd to support CRUD of Dataplatform clusters
- Add `PICSlot` status field to `volume` and `nic` crds
- Use `make provider.addtype` to add new types to the provider
- Update crossplane-runtime to 1.14.4.

- **Documentation**:
- Add server composition and claim example
- Add docs on how to set pinning for crossplane provider. See [here](docs/README.md#authentication-on-ionos-cloud)
- Preserve order of fields in the generated documentation.

## [1.0.8] (December 2023)
- **Features**:
- Add `postgresuser` crd
- Update `GO` version to v1.21
- Update `golanci-lint` to v1.54.0

## [1.0.7] (October 2023)
- **Features**:
 - Option to provide postgres credentials via secret, env variable or path to file
 - k8s #116 enrich connection details with token,servername and server Url
 - add s3key crd
 - add pcc(privatecrossconnect) crd
 - added link between lan and pcc. This is a small breaking change, as before there was only the option of providing the UUID directly
 - 
## [1.0.6] (August 2023)
- **Features**:
    - Update Crossplane-Runtime to latest version (v0.20.0). CRDs - now require `managementPolicies` to be defined
    - Update golang to 1.19
    - Update `build` submodule to latest version
    - Update workflows to use latest versions

## [1.0.5] (May 2023)
- **Fixes**:
    - Updated validation logic to prevent constant updates on NICs, in case they are configured with DHCP=true
    - Removed `oldIPsNic` package private variable, as it could cause race conditions with other NIC resources and doesn't seem to be required for the validation logic
    - Removed checks which would always be true as the `AtProvider.IPs` will always be updated in the `Observe()` function

## [1.0.4] (February 2023)

- **Documentation**:
  - Add docs on how to enable pinning and debugging using env variables 

## [1.0.3] (February 2023)

- **Features**:
  - Add fields `vnet` to `nic` and `placementGroupId` to `server`. These are internally used fields, they can only be set if the account has special permissions granted
- **Tests**:
    - Added unit tests for server node nic
- **Misc**:
    - Refactor to increase readability and remove some duplicated code

## [1.0.2] (January 2023)

- **Fixes**:
    - Update `sourceIpConfig` and `targetIpConfig` `ip` fields on `FirewallRule` will also allow cidr to be set, not only ips
- **Dependency-update**:
    - Updated dependencies for all libraries

## [1.0.1] (September 2022)

- **Fixes**:
  - Update `APISubnetAllowList` field on `Cluster` K8s Managed Resource only if it is not empty


## [1.0.0] (July 2022)

- **Features**:
    - Added `--unique-names` option support for name uniqueness for IONOS Cloud resources;
    - Added check for `spec.forProvider.name` field on `NodePool` K8s Managed Resource - for reconciliation loops;
    - Added check for resources to be updated when name from IONOS Cloud is empty and `spec.forProvider.name` is not
      empty;
- **Fixes**:
    - Removed read-only field `mac` from `Nic` Compute Managed Resource:
        - New field: `status.atProvider.mac`;
    - Updated User Agent for Crossplane Provider for IONOS Cloud to contain provider version;
- **Documentation**:
    - Updated documentation with the `--unique-names` option support.

## [1.0.0-beta.5] (July 2022)

- **Features**:
    - Added Managed Resources:
        - _Managed Backup_:
            - BackupUnit.
    - Added reference support for BackupUnit in Volume Managed Resource:
        - **Breaking-change**: `spec.forProvider.backupunitId` field is renamed
          into `spec.forProvider.backupUnitConfig` (reference to a `backupunit` instance).
- **Fixes**:
    - Added missing features for `CubeServer` Managed Resource:
        - New fields: `spec.forProvider.backupUnitConfig`, `spec.forProvider.userData`
- **Documentation**:
    - Separated documentation per service
    - Added support for generation of the documentation

## [1.0.0-beta.4] (June 2022)

- **Features**:
    - Added Managed Resources:
        - _Application Load Balancer_:
            - ApplicationLoadBalancer;
            - ForwardingRule;
            - TargetGroup.
- **Tests**:
    - Added unit tests for k8s node pools
- **Dependency-update**:
    - Updated SDK Go to [v6.1.0](https://github.com/ionos-cloud/sdk-go/releases/tag/v6.1.0)

## [1.0.0-beta.3] (June 2022)

- **Features**:
    - Allow to set a global `IONOS_API_URL` overwrite in the provider pod via environment variables
    - Added timeout option for all the calls happening in the reconciliation functions: `--timeout`
    - Added `SonarCloud` integration and improved duplicate code
- **Dependency-updates**:
    - Updated `sigs.k8s.io/controller-runtime` to v0.12.1
    - Updated `k8s.io/client-go and k8s.io/api-machinery` to v0.24.0
- **Tests**:
    - Added unit tests for k8s cluster

## [1.0.0-beta.2] (June 2022)

- **Features**:
    - Added `cpuFamily` field to the `status`
        - Note: this update applies to Kubernetes NodePool, Compute Server and Compute Cube Server resources
    - Added access to the CRDs in the repository
- **Fixes**:
    - Added correct categories to the `providerConfig` types
    - Added fix for comparison on `mantenanceWindow` field, for timestamp ending in `Z` suffix
        - Note: this update applies to Kubernetes Cluster, Kubernetes NodePool and DBaaS Postgres Cluster resources
    - Removed late initialization by the provider for the `spec.cpuFamily` field, since the field is immutable - it will
      be displayed into the `status`
        - Note: this update applies to Kubernetes NodePool, Compute Server and Compute Cube Server resources
- **Dependency-update**:
    - Updated SDK Go to [v6.0.4](https://github.com/ionos-cloud/sdk-go/releases/tag/v6.0.4)

## [1.0.0-beta.1] (May 2022)

**First release of the Crossplane Provider IONOS Cloud!** 🎉

- **Features**:
    - Added Managed Resources:
        - _Compute Engine Resources_:
            - Datacenter;
            - Server;
            - CubeServer;
            - Volume;
            - Lan;
            - NIC;
            - FirewallRule;
            - IPFailover;
            - IPBlock;
        - _Kubernetes Resources_:
            - Cluster;
            - NodePool;
        - _DBaaS Postgres Resources_:
            - Postgres Cluster;
    - Added references to resources in order to solve dependencies (
      using [crossplane-tools](https://github.com/crossplane/crossplane-tools));
    - Added support to set IPs fields automatically using references to IPBlock and indexes for NICs, IPFailover,
      FirewallRule, NodePools;
- **Documentation**:
    - Added [step-by-step guide](../examples/example.md) for installing a DBaaS Postgres Cluster using Crossplane
      Provider IONOS Cloud;
    - Added overview of Managed Resources and Cloud Services Resources supported. See [here](RESOURCES.md);
    - Added examples of configuration files for creating resources. See [examples](../examples);
    - Added example for Compositions and Claims. See [example](RESOURCES.md#compositions-and-claims).<|MERGE_RESOLUTION|>--- conflicted
+++ resolved
@@ -1,16 +1,14 @@
-<<<<<<< HEAD
 ## [1.0.11] (TBD )
-- Add `NLB` managed resources:
+- **Features**:
+  - Add `NLB` managed resources:
     - `Network Load Balancer`
     - `Forwarding Rule`
     - `Flowlog`
-=======
-## [1.0.11] (TBD) upcoming release
+
 - **Fixes**:
-    - Changed fields for `CubeServer` CR:
-        - `cpuFamily` field has been removed as it prevented external resource creation.
-        - `template.name` is now immutable
->>>>>>> 1289dd7b
+  - Changed fields for `CubeServer` CR:
+  - `cpuFamily` field has been removed as it prevented external resource creation.
+  - `template.name` is now immutable
 
 ## [1.0.10] (March 2024)
 - **Features**:
