<<<<<<< HEAD
## [1.0.13]
- **Features**:
    - Add `datacenterID` field for node pool lan in k8s `NodePool` CRD managed resources:
    - Save `s3SecretKey` and `s3keyID` to the `Secrets` field in the `S3Key` CRD

- **Fixes**:
    - S3Key should be properly deleted
    - Remove useless `secretKey` field in s3Key
- **Misc**:
    - Use builtin `controller.Options` in controller setup functions

## [1.0.12] (May 2024)
- **Fixes**:
    - Fixes for `MongoUser` and `PostgresUser`:
        - Panic caused by improper dereference of `password` pointer
        - Passwords that are provided via `Secrets` no longer appear in clear text in the resource `spec`

## [1.0.11] (April 2024)
- **Features**:
=======
## [1.0.14] (June 2024)
- **Fixes**:
    - Failing unit tests for compute user
    - K8s Nodepool creation issue due to empty `DatacenterID` value on node pool lan.

## [1.0.13] (May 2024)
- **Features**:
    - Add `datacenterID` field for node pool lan in k8s `NodePool` CRD managed resources:
    - Save `s3SecretKey` and `s3keyID` to the `Secrets` field in the `S3Key` CRD

- **Fixes**:
    - S3Key should be properly deleted
    - Remove useless `secretKey` field in s3Key
- **Misc**:
    - Use builtin `controller.Options` in controller setup functions

## [1.0.12] (May 2024)
- **Fixes**:
    - Fixes for `MongoUser` and `PostgresUser`:
        - Panic caused by improper dereference of `password` pointer
        - Passwords that are provided via `Secrets` no longer appear in clear text in the resource `spec`

## [1.0.11] (April 2024)
- **Features**:
>>>>>>> 4aafa79a
  - Add `NLB` managed resources:
    - `Network Load Balancer`
    - `Forwarding Rule`
    - `Flowlog`

- **Fixes**:
  - Changed fields for `CubeServer` CR:
    - `cpuFamily` field has been removed as it prevented external resource creation.
    - `template.name` is now immutable

- **Misc**:
    - Added local registry usage example
    - Changed e2e tests location to es/vit
    - Renamed `Private Cross Connect` to `Cross Connect` in `pcc` documentation

## [1.0.10] (March 2024)
- **Features**:
  - Allow conversion between schema types and go types 
  - Add `group` CRD to support CRUD of compute Groups
  - Update `sdk-go` to v6.1.11

- **Misc**:
  - Minor `user` CRD refactor

## [1.0.9] (February 2024)
- **Features**:
- Add `MongoCluster` crd to support CRUD of MongoDB clusters
- Add `MongoUser` crd to support CRUD of MongoDB users
- Add `DataplatformCluster` crd to support CRUD of Dataplatform clusters
- Add `DataplatformNodepool` crd to support CRUD of Dataplatform clusters
- Add `PICSlot` status field to `volume` and `nic` crds
- Use `make provider.addtype` to add new types to the provider
- Update crossplane-runtime to 1.14.4.

- **Documentation**:
- Add server composition and claim example
- Add docs on how to set pinning for crossplane provider. See [here](docs/README.md#authentication-on-ionos-cloud)
- Preserve order of fields in the generated documentation.

## [1.0.8] (December 2023)
- **Features**:
- Add `postgresuser` crd
- Update `GO` version to v1.21
- Update `golanci-lint` to v1.54.0

## [1.0.7] (October 2023)
- **Features**:
 - Option to provide postgres credentials via secret, env variable or path to file
 - k8s #116 enrich connection details with token,servername and server Url
 - add s3key crd
 - add pcc(privatecrossconnect) crd
 - added link between lan and pcc. This is a small breaking change, as before there was only the option of providing the UUID directly
 - 
## [1.0.6] (August 2023)
- **Features**:
    - Update Crossplane-Runtime to latest version (v0.20.0). CRDs - now require `managementPolicies` to be defined
    - Update golang to 1.19
    - Update `build` submodule to latest version
    - Update workflows to use latest versions

## [1.0.5] (May 2023)
- **Fixes**:
    - Updated validation logic to prevent constant updates on NICs, in case they are configured with DHCP=true
    - Removed `oldIPsNic` package private variable, as it could cause race conditions with other NIC resources and doesn't seem to be required for the validation logic
    - Removed checks which would always be true as the `AtProvider.IPs` will always be updated in the `Observe()` function

## [1.0.4] (February 2023)

- **Documentation**:
  - Add docs on how to enable pinning and debugging using env variables 

## [1.0.3] (February 2023)

- **Features**:
  - Add fields `vnet` to `nic` and `placementGroupId` to `server`. These are internally used fields, they can only be set if the account has special permissions granted
- **Tests**:
    - Added unit tests for server node nic
- **Misc**:
    - Refactor to increase readability and remove some duplicated code

## [1.0.2] (January 2023)

- **Fixes**:
    - Update `sourceIpConfig` and `targetIpConfig` `ip` fields on `FirewallRule` will also allow cidr to be set, not only ips
- **Dependency-update**:
    - Updated dependencies for all libraries

## [1.0.1] (September 2022)

- **Fixes**:
  - Update `APISubnetAllowList` field on `Cluster` K8s Managed Resource only if it is not empty


## [1.0.0] (July 2022)

- **Features**:
    - Added `--unique-names` option support for name uniqueness for IONOS Cloud resources;
    - Added check for `spec.forProvider.name` field on `NodePool` K8s Managed Resource - for reconciliation loops;
    - Added check for resources to be updated when name from IONOS Cloud is empty and `spec.forProvider.name` is not
      empty;
- **Fixes**:
    - Removed read-only field `mac` from `Nic` Compute Managed Resource:
        - New field: `status.atProvider.mac`;
    - Updated User Agent for Crossplane Provider for IONOS Cloud to contain provider version;
- **Documentation**:
    - Updated documentation with the `--unique-names` option support.

## [1.0.0-beta.5] (July 2022)

- **Features**:
    - Added Managed Resources:
        - _Managed Backup_:
            - BackupUnit.
    - Added reference support for BackupUnit in Volume Managed Resource:
        - **Breaking-change**: `spec.forProvider.backupunitId` field is renamed
          into `spec.forProvider.backupUnitConfig` (reference to a `backupunit` instance).
- **Fixes**:
    - Added missing features for `CubeServer` Managed Resource:
        - New fields: `spec.forProvider.backupUnitConfig`, `spec.forProvider.userData`
- **Documentation**:
    - Separated documentation per service
    - Added support for generation of the documentation

## [1.0.0-beta.4] (June 2022)

- **Features**:
    - Added Managed Resources:
        - _Application Load Balancer_:
            - ApplicationLoadBalancer;
            - ForwardingRule;
            - TargetGroup.
- **Tests**:
    - Added unit tests for k8s node pools
- **Dependency-update**:
    - Updated SDK Go to [v6.1.0](https://github.com/ionos-cloud/sdk-go/releases/tag/v6.1.0)

## [1.0.0-beta.3] (June 2022)

- **Features**:
    - Allow to set a global `IONOS_API_URL` overwrite in the provider pod via environment variables
    - Added timeout option for all the calls happening in the reconciliation functions: `--timeout`
    - Added `SonarCloud` integration and improved duplicate code
- **Dependency-updates**:
    - Updated `sigs.k8s.io/controller-runtime` to v0.12.1
    - Updated `k8s.io/client-go and k8s.io/api-machinery` to v0.24.0
- **Tests**:
    - Added unit tests for k8s cluster

## [1.0.0-beta.2] (June 2022)

- **Features**:
    - Added `cpuFamily` field to the `status`
        - Note: this update applies to Kubernetes NodePool, Compute Server and Compute Cube Server resources
    - Added access to the CRDs in the repository
- **Fixes**:
    - Added correct categories to the `providerConfig` types
    - Added fix for comparison on `mantenanceWindow` field, for timestamp ending in `Z` suffix
        - Note: this update applies to Kubernetes Cluster, Kubernetes NodePool and DBaaS Postgres Cluster resources
    - Removed late initialization by the provider for the `spec.cpuFamily` field, since the field is immutable - it will
      be displayed into the `status`
        - Note: this update applies to Kubernetes NodePool, Compute Server and Compute Cube Server resources
- **Dependency-update**:
    - Updated SDK Go to [v6.0.4](https://github.com/ionos-cloud/sdk-go/releases/tag/v6.0.4)

## [1.0.0-beta.1] (May 2022)

**First release of the Crossplane Provider IONOS Cloud!** 🎉

- **Features**:
    - Added Managed Resources:
        - _Compute Engine Resources_:
            - Datacenter;
            - Server;
            - CubeServer;
            - Volume;
            - Lan;
            - NIC;
            - FirewallRule;
            - IPFailover;
            - IPBlock;
        - _Kubernetes Resources_:
            - Cluster;
            - NodePool;
        - _DBaaS Postgres Resources_:
            - Postgres Cluster;
    - Added references to resources in order to solve dependencies (
      using [crossplane-tools](https://github.com/crossplane/crossplane-tools));
    - Added support to set IPs fields automatically using references to IPBlock and indexes for NICs, IPFailover,
      FirewallRule, NodePools;
- **Documentation**:
    - Added [step-by-step guide](../examples/example.md) for installing a DBaaS Postgres Cluster using Crossplane
      Provider IONOS Cloud;
    - Added overview of Managed Resources and Cloud Services Resources supported. See [here](RESOURCES.md);
    - Added examples of configuration files for creating resources. See [examples](../examples);
    - Added example for Compositions and Claims. See [example](RESOURCES.md#compositions-and-claims).<|MERGE_RESOLUTION|>--- conflicted
+++ resolved
@@ -1,5 +1,9 @@
-<<<<<<< HEAD
-## [1.0.13]
+## [1.0.14] (June 2024)
+- **Fixes**:
+    - Failing unit tests for compute user
+    - K8s Nodepool creation issue due to empty `DatacenterID` value on node pool lan.
+
+## [1.0.13] (May 2024)
 - **Features**:
     - Add `datacenterID` field for node pool lan in k8s `NodePool` CRD managed resources:
     - Save `s3SecretKey` and `s3keyID` to the `Secrets` field in the `S3Key` CRD
@@ -18,32 +22,6 @@
 
 ## [1.0.11] (April 2024)
 - **Features**:
-=======
-## [1.0.14] (June 2024)
-- **Fixes**:
-    - Failing unit tests for compute user
-    - K8s Nodepool creation issue due to empty `DatacenterID` value on node pool lan.
-
-## [1.0.13] (May 2024)
-- **Features**:
-    - Add `datacenterID` field for node pool lan in k8s `NodePool` CRD managed resources:
-    - Save `s3SecretKey` and `s3keyID` to the `Secrets` field in the `S3Key` CRD
-
-- **Fixes**:
-    - S3Key should be properly deleted
-    - Remove useless `secretKey` field in s3Key
-- **Misc**:
-    - Use builtin `controller.Options` in controller setup functions
-
-## [1.0.12] (May 2024)
-- **Fixes**:
-    - Fixes for `MongoUser` and `PostgresUser`:
-        - Panic caused by improper dereference of `password` pointer
-        - Passwords that are provided via `Secrets` no longer appear in clear text in the resource `spec`
-
-## [1.0.11] (April 2024)
-- **Features**:
->>>>>>> 4aafa79a
   - Add `NLB` managed resources:
     - `Network Load Balancer`
     - `Forwarding Rule`
