--- conflicted
+++ resolved
@@ -81,10 +81,7 @@
 			* properties:
 				* `labels` (object)
 				* `name` (string)
-<<<<<<< HEAD
-=======
 					* pattern: [a-z0-9]([-a-z0-9]*[a-z0-9])?
->>>>>>> c00763d6
 			* required properties:
 				* `name`
 		* `spec` (object)
@@ -93,15 +90,11 @@
 				* `image` (string)
 					* description: Image or snapshot ID to be used as template for this volume.
 Make sure the image selected is compatible with the datacenter's location.
-<<<<<<< HEAD
-Note: when creating a volume, set image, image alias, or licence type
-=======
 Note: when creating a volume and setting image, set imagePassword or SSKeys as well.
 				* `imagePassword` (string)
 					* description: Initial password to be set for installed OS. Works with public images only. Not modifiable, forbidden in update requests.
 Password rules allows all characters from a-z, A-Z, 0-9.
 					* pattern: ^[A-Za-z0-9]+$
->>>>>>> c00763d6
 				* `selector` (object)
 					* description: A label selector is a label query over a set of resources. The result of matchLabels and
 matchExpressions are ANDed. An empty label selector matches all objects. A null
@@ -129,16 +122,12 @@
 operator is "In", and the values array contains only "value". The requirements are ANDed.
 				* `size` (number)
 					* description: The size of the volume in GB.
-<<<<<<< HEAD
-				* `type` (string)
-=======
 				* `sshKeys` (array)
 					* description: Public SSH keys are set on the image as authorized keys for appropriate SSH login to the instance using the corresponding private key.
 This field may only be set in creation requests. When reading, it always returns null.
 SSH keys are only supported if a public Linux image is used for the volume creation.
 				* `type` (string)
 					* description: Changing type re-creates either the bootvolume, or the bootvolume, server and nic depending on the UpdateStrategy chosen`
->>>>>>> c00763d6
 					* possible values: "HDD";"SSD";"SSD Standard";"SSD Premium";"DAS";"ISO"
 				* `updateStrategy` (object)
 					* description: UpdateStrategy is the update strategy for the boot volume.
@@ -230,12 +219,6 @@
 		* `spec` (object)
 			* description: ServerSetTemplateSpec are the configurable fields of a ServerSetTemplateSpec.
 			* properties:
-<<<<<<< HEAD
-				* `bootStorageVolumeRef` (string)
-					* description: The reference to the boot volume.
-It must exist in the same data center as the server.
-=======
->>>>>>> c00763d6
 				* `cores` (integer)
 					* description: The total number of cores for the server.
 					* format: int32
@@ -260,18 +243,7 @@
 however, if you set ramHotPlug to TRUE then you must use a minimum of 1024 MB. If you set the RAM size more than 240GB,
 then ramHotPlug will be set to FALSE and can not be set to TRUE unless RAM size not set to less than 240GB.
 					* format: int32
-<<<<<<< HEAD
-					* multiple of: 256.000000
-				* `volumeMounts` (array)
-					* description: The reference to the boot volume.
-It must exist in the same data center as the server.
-					* properties:
-						* `reference` (string)
-					* required properties:
-						* `reference`
-=======
 					* multiple of: 1024.000000
->>>>>>> c00763d6
 			* required properties:
 				* `cores`
 				* `ram`
