module github.com/ionos-cloud/crossplane-provider-ionoscloud

go 1.21

require (
	github.com/crossplane/crossplane-runtime v1.16.0-rc.1.0.20240213134610-7fcb8c5cad6f
	github.com/crossplane/crossplane-tools v0.0.0-20230925130601-628280f8bf79
	github.com/go-logr/zapr v1.3.0
	github.com/golang/mock v1.6.0
	github.com/google/go-cmp v0.6.0
	github.com/hashicorp/terraform-plugin-sdk/v2 v2.30.0
	github.com/ionos-cloud/sdk-go-dataplatform v1.0.2
	github.com/ionos-cloud/sdk-go-dbaas-mongo v1.3.1
	github.com/ionos-cloud/sdk-go-dbaas-postgres v1.1.2
	github.com/ionos-cloud/sdk-go/v6 v6.1.4
<<<<<<< HEAD
	github.com/onsi/gomega v1.29.0
=======
	github.com/onsi/gomega v1.30.0
>>>>>>> 722e56cd
	github.com/pkg/errors v0.9.1
	github.com/rung/go-safecast v1.0.1
	github.com/stretchr/testify v1.8.4
	go.uber.org/zap v1.26.0
	gopkg.in/alecthomas/kingpin.v2 v2.2.6
<<<<<<< HEAD
	k8s.io/apiextensions-apiserver v0.28.3
	k8s.io/apimachinery v0.29.0
	k8s.io/client-go v0.29.0
	k8s.io/utils v0.0.0-20230726121419-3b25d923346b
	sigs.k8s.io/controller-runtime v0.16.3
	sigs.k8s.io/controller-tools v0.13.0
=======
	k8s.io/apiextensions-apiserver v0.29.1
	k8s.io/apimachinery v0.29.1
	k8s.io/client-go v0.29.1
	k8s.io/utils v0.0.0-20230726121419-3b25d923346b
	sigs.k8s.io/controller-runtime v0.17.0
	sigs.k8s.io/controller-tools v0.14.0
>>>>>>> 722e56cd
)

require (
	dario.cat/mergo v1.0.0 // indirect
	github.com/alecthomas/template v0.0.0-20190718012654-fb15b899a751 // indirect
	github.com/alecthomas/units v0.0.0-20211218093645-b94a6e3cc137 // indirect
	github.com/beorn7/perks v1.0.1 // indirect
	github.com/cespare/xxhash/v2 v2.2.0 // indirect
	github.com/dave/jennifer v1.6.0 // indirect
	github.com/davecgh/go-spew v1.1.1 // indirect
	github.com/emicklei/go-restful/v3 v3.11.0 // indirect
	github.com/evanphx/json-patch v5.6.0+incompatible // indirect
<<<<<<< HEAD
	github.com/evanphx/json-patch/v5 v5.6.0 // indirect
	github.com/fatih/color v1.15.0 // indirect
	github.com/fsnotify/fsnotify v1.6.0 // indirect
	github.com/go-logr/logr v1.3.0 // indirect
=======
	github.com/evanphx/json-patch/v5 v5.8.0 // indirect
	github.com/fatih/color v1.16.0 // indirect
	github.com/fsnotify/fsnotify v1.7.0 // indirect
	github.com/go-logr/logr v1.4.1 // indirect
>>>>>>> 722e56cd
	github.com/go-openapi/jsonpointer v0.19.6 // indirect
	github.com/go-openapi/jsonreference v0.20.2 // indirect
	github.com/go-openapi/swag v0.22.3 // indirect
	github.com/gobuffalo/flect v1.0.2 // indirect
	github.com/gogo/protobuf v1.3.2 // indirect
	github.com/golang/groupcache v0.0.0-20210331224755-41bb18bfe9da // indirect
	github.com/golang/protobuf v1.5.3 // indirect
	github.com/google/gnostic-models v0.6.8 // indirect
	github.com/google/gofuzz v1.2.0 // indirect
	github.com/google/uuid v1.4.0 // indirect
	github.com/imdario/mergo v0.3.16 // indirect
	github.com/inconshreveable/mousetrap v1.1.0 // indirect
	github.com/josharian/intern v1.0.0 // indirect
	github.com/json-iterator/go v1.1.12 // indirect
	github.com/mailru/easyjson v0.7.7 // indirect
	github.com/mattn/go-colorable v0.1.13 // indirect
<<<<<<< HEAD
	github.com/mattn/go-isatty v0.0.17 // indirect
=======
	github.com/mattn/go-isatty v0.0.20 // indirect
>>>>>>> 722e56cd
	github.com/matttproud/golang_protobuf_extensions/v2 v2.0.0 // indirect
	github.com/modern-go/concurrent v0.0.0-20180306012644-bacd9c7ef1dd // indirect
	github.com/modern-go/reflect2 v1.0.2 // indirect
	github.com/munnerz/goautoneg v0.0.0-20191010083416-a7dc8b61c822 // indirect
	github.com/pmezard/go-difflib v1.0.0 // indirect
	github.com/prometheus/client_golang v1.18.0 // indirect
	github.com/prometheus/client_model v0.5.0 // indirect
	github.com/prometheus/common v0.45.0 // indirect
	github.com/prometheus/procfs v0.12.0 // indirect
<<<<<<< HEAD
	github.com/spf13/afero v1.10.0 // indirect
	github.com/spf13/cobra v1.7.0 // indirect
	github.com/spf13/pflag v1.0.5 // indirect
	go.uber.org/multierr v1.11.0 // indirect
	golang.org/x/exp v0.0.0-20231006140011-7918f672742d // indirect
	golang.org/x/mod v0.14.0 // indirect
	golang.org/x/net v0.19.0 // indirect
	golang.org/x/oauth2 v0.12.0 // indirect
	golang.org/x/sys v0.16.0 // indirect
	golang.org/x/term v0.15.0 // indirect
	golang.org/x/text v0.14.0 // indirect
	golang.org/x/time v0.3.0 // indirect
	golang.org/x/tools v0.16.1 // indirect
=======
	github.com/spf13/afero v1.11.0 // indirect
	github.com/spf13/cobra v1.8.0 // indirect
	github.com/spf13/pflag v1.0.5 // indirect
	go.uber.org/multierr v1.11.0 // indirect
	golang.org/x/exp v0.0.0-20240112132812-db7319d0e0e3 // indirect
	golang.org/x/mod v0.14.0 // indirect
	golang.org/x/net v0.20.0 // indirect
	golang.org/x/oauth2 v0.15.0 // indirect
	golang.org/x/sys v0.16.0 // indirect
	golang.org/x/term v0.16.0 // indirect
	golang.org/x/text v0.14.0 // indirect
	golang.org/x/time v0.5.0 // indirect
	golang.org/x/tools v0.17.0 // indirect
>>>>>>> 722e56cd
	gomodules.xyz/jsonpatch/v2 v2.4.0 // indirect
	google.golang.org/appengine v1.6.8 // indirect
	google.golang.org/protobuf v1.31.0 // indirect
	gopkg.in/inf.v0 v0.9.1 // indirect
	gopkg.in/yaml.v2 v2.4.0 // indirect
	gopkg.in/yaml.v3 v3.0.1 // indirect
<<<<<<< HEAD
	k8s.io/api v0.29.0 // indirect
	k8s.io/component-base v0.29.0 // indirect
=======
	k8s.io/api v0.29.1 // indirect
	k8s.io/component-base v0.29.1 // indirect
>>>>>>> 722e56cd
	k8s.io/klog/v2 v2.110.1 // indirect
	k8s.io/kube-openapi v0.0.0-20231010175941-2dd684a91f00 // indirect
	sigs.k8s.io/json v0.0.0-20221116044647-bc3834ca7abd // indirect
	sigs.k8s.io/structured-merge-diff/v4 v4.4.1 // indirect
	sigs.k8s.io/yaml v1.4.0 // indirect
)<|MERGE_RESOLUTION|>--- conflicted
+++ resolved
@@ -13,31 +13,18 @@
 	github.com/ionos-cloud/sdk-go-dbaas-mongo v1.3.1
 	github.com/ionos-cloud/sdk-go-dbaas-postgres v1.1.2
 	github.com/ionos-cloud/sdk-go/v6 v6.1.4
-<<<<<<< HEAD
-	github.com/onsi/gomega v1.29.0
-=======
 	github.com/onsi/gomega v1.30.0
->>>>>>> 722e56cd
 	github.com/pkg/errors v0.9.1
 	github.com/rung/go-safecast v1.0.1
 	github.com/stretchr/testify v1.8.4
 	go.uber.org/zap v1.26.0
 	gopkg.in/alecthomas/kingpin.v2 v2.2.6
-<<<<<<< HEAD
-	k8s.io/apiextensions-apiserver v0.28.3
-	k8s.io/apimachinery v0.29.0
-	k8s.io/client-go v0.29.0
-	k8s.io/utils v0.0.0-20230726121419-3b25d923346b
-	sigs.k8s.io/controller-runtime v0.16.3
-	sigs.k8s.io/controller-tools v0.13.0
-=======
 	k8s.io/apiextensions-apiserver v0.29.1
 	k8s.io/apimachinery v0.29.1
 	k8s.io/client-go v0.29.1
 	k8s.io/utils v0.0.0-20230726121419-3b25d923346b
 	sigs.k8s.io/controller-runtime v0.17.0
 	sigs.k8s.io/controller-tools v0.14.0
->>>>>>> 722e56cd
 )
 
 require (
@@ -50,17 +37,10 @@
 	github.com/davecgh/go-spew v1.1.1 // indirect
 	github.com/emicklei/go-restful/v3 v3.11.0 // indirect
 	github.com/evanphx/json-patch v5.6.0+incompatible // indirect
-<<<<<<< HEAD
-	github.com/evanphx/json-patch/v5 v5.6.0 // indirect
-	github.com/fatih/color v1.15.0 // indirect
-	github.com/fsnotify/fsnotify v1.6.0 // indirect
-	github.com/go-logr/logr v1.3.0 // indirect
-=======
 	github.com/evanphx/json-patch/v5 v5.8.0 // indirect
 	github.com/fatih/color v1.16.0 // indirect
 	github.com/fsnotify/fsnotify v1.7.0 // indirect
 	github.com/go-logr/logr v1.4.1 // indirect
->>>>>>> 722e56cd
 	github.com/go-openapi/jsonpointer v0.19.6 // indirect
 	github.com/go-openapi/jsonreference v0.20.2 // indirect
 	github.com/go-openapi/swag v0.22.3 // indirect
@@ -77,11 +57,7 @@
 	github.com/json-iterator/go v1.1.12 // indirect
 	github.com/mailru/easyjson v0.7.7 // indirect
 	github.com/mattn/go-colorable v0.1.13 // indirect
-<<<<<<< HEAD
-	github.com/mattn/go-isatty v0.0.17 // indirect
-=======
 	github.com/mattn/go-isatty v0.0.20 // indirect
->>>>>>> 722e56cd
 	github.com/matttproud/golang_protobuf_extensions/v2 v2.0.0 // indirect
 	github.com/modern-go/concurrent v0.0.0-20180306012644-bacd9c7ef1dd // indirect
 	github.com/modern-go/reflect2 v1.0.2 // indirect
@@ -91,21 +67,6 @@
 	github.com/prometheus/client_model v0.5.0 // indirect
 	github.com/prometheus/common v0.45.0 // indirect
 	github.com/prometheus/procfs v0.12.0 // indirect
-<<<<<<< HEAD
-	github.com/spf13/afero v1.10.0 // indirect
-	github.com/spf13/cobra v1.7.0 // indirect
-	github.com/spf13/pflag v1.0.5 // indirect
-	go.uber.org/multierr v1.11.0 // indirect
-	golang.org/x/exp v0.0.0-20231006140011-7918f672742d // indirect
-	golang.org/x/mod v0.14.0 // indirect
-	golang.org/x/net v0.19.0 // indirect
-	golang.org/x/oauth2 v0.12.0 // indirect
-	golang.org/x/sys v0.16.0 // indirect
-	golang.org/x/term v0.15.0 // indirect
-	golang.org/x/text v0.14.0 // indirect
-	golang.org/x/time v0.3.0 // indirect
-	golang.org/x/tools v0.16.1 // indirect
-=======
 	github.com/spf13/afero v1.11.0 // indirect
 	github.com/spf13/cobra v1.8.0 // indirect
 	github.com/spf13/pflag v1.0.5 // indirect
@@ -119,20 +80,14 @@
 	golang.org/x/text v0.14.0 // indirect
 	golang.org/x/time v0.5.0 // indirect
 	golang.org/x/tools v0.17.0 // indirect
->>>>>>> 722e56cd
 	gomodules.xyz/jsonpatch/v2 v2.4.0 // indirect
 	google.golang.org/appengine v1.6.8 // indirect
 	google.golang.org/protobuf v1.31.0 // indirect
 	gopkg.in/inf.v0 v0.9.1 // indirect
 	gopkg.in/yaml.v2 v2.4.0 // indirect
 	gopkg.in/yaml.v3 v3.0.1 // indirect
-<<<<<<< HEAD
-	k8s.io/api v0.29.0 // indirect
-	k8s.io/component-base v0.29.0 // indirect
-=======
 	k8s.io/api v0.29.1 // indirect
 	k8s.io/component-base v0.29.1 // indirect
->>>>>>> 722e56cd
 	k8s.io/klog/v2 v2.110.1 // indirect
 	k8s.io/kube-openapi v0.0.0-20231010175941-2dd684a91f00 // indirect
 	sigs.k8s.io/json v0.0.0-20221116044647-bc3834ca7abd // indirect
