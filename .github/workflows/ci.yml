name: CI

on:
  pull_request: { }
  workflow_dispatch: { }

env:
  GOLANGCI_VERSION: 'v2.6'
  DOCKER_BUILDX_VERSION: 'v0.20.1'

jobs:
  detect-noop:
    runs-on: ubuntu-latest
    outputs:
      noop: ${{ steps.noop.outputs.should_skip }}
    steps:
      - name: Detect No-op Changes
        id: noop
        uses: fkirc/skip-duplicate-actions@v2.1.0
        with:
          github_token: ${{ secrets.GITHUB_TOKEN }}
          paths_ignore: '["**.md", "**.png", "**.jpg","docs/**.md", "examples/**.yaml"]'
          do_not_skip: '["workflow_dispatch", "schedule", "push"]'
          concurrent_skipping: false

  lint:
    runs-on: ubuntu-latest
    needs: detect-noop
    if: needs.detect-noop.outputs.noop != 'true'
    steps:
      - name: Checkout
        uses: actions/checkout@v4
        with:
          submodules: true
      - name: Set up Go
        uses: actions/setup-go@v4
        with:
          go-version-file: 'go.mod'
      - name: Find the Go Build Cache
        id: go
        run: echo "::set-output name=cache::$(make go.cachedir)"
      - name: Cache the Go Build Cache
        uses: actions/cache@v4
        with:
          path: ${{ steps.go.outputs.cache }}
          key: ${{ runner.os }}-build-lint-${{ hashFiles('**/go.sum') }}
          restore-keys: ${{ runner.os }}-build-lint-
      - name: Cache Go Dependencies
        uses: actions/cache@v4
        with:
          path: .work/pkg
          key: ${{ runner.os }}-pkg-${{ hashFiles('**/go.sum') }}
          restore-keys: ${{ runner.os }}-pkg-
      - name: Vendor Dependencies
        run: make vendor vendor.check
      - name: Lint
        uses: golangci/golangci-lint-action@v8
        with:
          version: ${{ env.GOLANGCI_VERSION }}
          skip-cache: true
          only-new-issues: true
          args: --timeout 10m0s --verbose
  unit-tests:
    runs-on: ubuntu-latest
    needs: detect-noop
    if: needs.detect-noop.outputs.noop != 'true'
    steps:
      - name: Checkout
        uses: actions/checkout@v4
        with:
          submodules: true
      - name: Set up Go
        uses: actions/setup-go@v4
        with:
          go-version-file: 'go.mod'
      - name: Vendor Dependencies
        run: make vendor vendor.check
      - name: Run Unit Tests
        run: make test

  e2e-tests:
    runs-on: ubuntu-latest
    needs: detect-noop
    if: needs.detect-noop.outputs.noop != 'true'
    steps:
      - name: Setup QEMU
        uses: docker/setup-qemu-action@v3
        with:
          platforms: all
      - name: Setup Docker Buildx
        uses: docker/setup-buildx-action@v3
        with:
          version: ${{ env.DOCKER_BUILDX_VERSION }}
          install: true
      - name: Checkout
        uses: actions/checkout@v4
        with:
          submodules: true
      - name: Fetch History
        run: git fetch --prune --unshallow
      - name: Set up Go
        uses: actions/setup-go@v5
        with:
          go-version-file: 'go.mod'
      - name: Find the Go Build Cache
        id: go
        run: echo "::set-output name=cache::$(make go.cachedir)"
      - name: Cache the Go Build Cache
        uses: actions/cache@v4
        with:
          path: ${{ steps.go.outputs.cache }}
          key: ${{ runner.os }}-build-e2e-tests-${{ hashFiles('**/go.sum') }}
          restore-keys: ${{ runner.os }}-build-e2e-tests-
      - name: Cache Go Dependencies
        uses: actions/cache@v4
        with:
          path: .work/pkg
          key: ${{ runner.os }}-pkg-${{ hashFiles('**/go.sum') }}
          restore-keys: |
            ${{ runner.os }}-pkg-
      - name: Vendor Dependencies
        run: make vendor vendor.check
      - name: Build Helm Chart
        run: make build --debug
        env:
          # We're using docker buildx, which doesn't actually load the images it
          # builds by default. Specifying --load does so.
          BUILD_ARGS: "--load"
      #          Use only if the VERSION is not latest
      #      - name: Docker Images Tag
      #        run: make docker.tag VERSION=latest
      - name: Docker Images List
        run: make docker.list | grep "crossplane-provider-ionoscloud"
      - name: Run E2E Tests
<<<<<<< HEAD
        run: make e2e VERSION=latest USE_HELM3=true
      - name: Run StatefulServerset E2E Tests
        run: make sss_e2e
=======
        run: make e2e
>>>>>>> 42376b07
        env:
          IONOS_TOKEN: ${{ secrets.IONOS_TOKEN }}
          TEST_IMAGE_PASSWORD: ${{ secrets.TEST_IMAGE_PASSWORD }}
  publish-artifacts:
    runs-on: ubuntu-latest
    needs: detect-noop
    if: needs.detect-noop.outputs.noop != 'true'
    steps:
      - name: Setup QEMU
        uses: docker/setup-qemu-action@v3
        with:
          platforms: all
      - name: Setup Docker Buildx
        uses: docker/setup-buildx-action@v3
        with:
          version: ${{ env.DOCKER_BUILDX_VERSION }}
          install: true
      - name: Checkout
        uses: actions/checkout@v4
        with:
          submodules: true
      - name: Fetch History
        run: git fetch --prune --unshallow
      - name: Set up Go
        uses: actions/setup-go@v5
        with:
          go-version-file: 'go.mod'
      - name: Find the Go Build Cache
        id: go
        run: echo "::set-output name=cache::$(make go.cachedir)"
      - name: Cache the Go Build Cache
        uses: actions/cache@v4
        with:
          path: ${{ steps.go.outputs.cache }}
          key: ${{ runner.os }}-build-publish-artifacts-${{ hashFiles('**/go.sum') }}
          restore-keys: ${{ runner.os }}-build-publish-artifacts-
      - name: Cache Go Dependencies
        uses: actions/cache@v4
        with:
          path: .work/pkg
          key: ${{ runner.os }}-pkg-${{ hashFiles('**/go.sum') }}
          restore-keys: ${{ runner.os }}-pkg-
      - name: Vendor Dependencies
        run: make vendor vendor.check
      - name: Build Artifacts
        run: make build
        env:
          BUILD_ARGS: "--load"
      - name: Get Provider Image ID
        run: echo "IMAGE_ID=$(make docker.list | grep "crossplane-provider-ionoscloud" | tr -s ' ' | cut -d' ' -f3)" >> $GITHUB_ENV
      - name: Run Trivy vulnerability scan
        id: trivy-scan
        uses: aquasecurity/trivy-action@0.30.0
        with:
          image-ref: ${{ env.IMAGE_ID }}
          format: 'sarif'
          exit-code: 1
          severity: 'CRITICAL,HIGH'
          output: 'trivy-results.sarif'

      - name: Upload Trivy scan results to GitHub Security tab
        if: ${{ failure() && steps.trivy-scan.conclusion == 'failure' }}
        uses: github/codeql-action/upload-sarif@v3
        with:
          sarif_file: 'trivy-results.sarif'
      - name: Publish Artifacts to GitHub
        uses: actions/upload-artifact@v4
        with:
          name: output
          path: _output/**<|MERGE_RESOLUTION|>--- conflicted
+++ resolved
@@ -132,13 +132,9 @@
       - name: Docker Images List
         run: make docker.list | grep "crossplane-provider-ionoscloud"
       - name: Run E2E Tests
-<<<<<<< HEAD
-        run: make e2e VERSION=latest USE_HELM3=true
+        run: make e2e
       - name: Run StatefulServerset E2E Tests
         run: make sss_e2e
-=======
-        run: make e2e
->>>>>>> 42376b07
         env:
           IONOS_TOKEN: ${{ secrets.IONOS_TOKEN }}
           TEST_IMAGE_PASSWORD: ${{ secrets.TEST_IMAGE_PASSWORD }}
