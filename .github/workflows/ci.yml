--- conflicted
+++ resolved
@@ -134,17 +134,8 @@
         env:
           IONOS_TOKEN: ${{ secrets.IONOS_TOKEN }}
           TEST_IMAGE_PASSWORD: ${{ secrets.TEST_IMAGE_PASSWORD }}
-<<<<<<< HEAD
-      - name: Run StatefulServerset E2E Tests
-        run: make sss_e2e
-        env:
-          IONOS_TOKEN: ${{ secrets.IONOS_TOKEN }}
-          TEST_IMAGE_PASSWORD: ${{ secrets.TEST_IMAGE_PASSWORD }}
-  publish-artifacts:
-=======
 
   trivy:
->>>>>>> 1cdd2f61
     runs-on: ubuntu-latest
     if: needs.detect-noop.outputs.noop != 'true'
     permissions:
