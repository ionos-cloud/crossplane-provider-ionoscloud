/*
Copyright 2020 The Crossplane Authors.

Licensed under the Apache License, Version 2.0 (the "License");
you may not use this file except in compliance with the License.
You may obtain a copy of the License at

    http://www.apache.org/licenses/LICENSE-2.0

Unless required by applicable law or agreed to in writing, software
distributed under the License is distributed on an "AS IS" BASIS,
WITHOUT WARRANTIES OR CONDITIONS OF ANY KIND, either express or implied.
See the License for the specific language governing permissions and
limitations under the License.
*/

package v1alpha1

import (
	"reflect"

	metav1 "k8s.io/apimachinery/pkg/apis/meta/v1"
	"k8s.io/apimachinery/pkg/runtime/schema"

	xpv1 "github.com/crossplane/crossplane-runtime/apis/common/v1"
)

// IPBlockParameters are the observable fields of a IPBlock.
// Required values when creating an IPBlock:
// Location,
// Size.
type IPBlockParameters struct {
	// The name of the  resource.
	Name string `json:"name,omitempty"`
	// Location of that IP block. Property cannot be modified after it is created (disallowed in update requests).
	//
	// +immutable
	// +kubebuilder:validation:Enum=de/fra;us/las;us/ewr;de/txl;gb/lhr;es/vit
	// +kubebuilder:validation:Required
	Location string `json:"location"`
	// The size of the IP block.
	//
	// +immutable
	// +kubebuilder:validation:Required
	Size int32 `json:"size"`
}

<<<<<<< HEAD
// IPBlockConfig is used by resources that need to link ipblock via id or via reference.
=======
// IPsConfig is used by resources that need to link ips from IPBlock via id or via reference
// and using index. Indexes start from 0, and multiple indexes can be set.
// If no index is set, all IPs from the corresponding IPBlock will be assigned.
// If both IPs and IPBlockConfigs fields are set, the sum from the both will be used.
type IPsConfig struct {
	IPs         []string        `json:"ips,omitempty"`
	IPBlockCfgs []IPBlockConfig `json:"ipBlockConfigs,omitempty"`
}

// IPConfig is used by resources that need to link ips from IPBlock via id or via reference
// and using index. Indexes start from 0, and only one index must be set.
// If both IPs and IPBlockConfigs fields are set, only ip will be used.
type IPConfig struct {
	IP         string        `json:"ip,omitempty"`
	IPBlockCfg IPBlockConfig `json:"ipBlockConfig,omitempty"`
}

// IPBlockConfig is used by resources that need to link IPBlock via id or via reference.
>>>>>>> b66ba2ef
type IPBlockConfig struct {
	// NicID is the ID of the IPBlock on which the resource will be created.
	// It needs to be provided via directly or via reference.
	//
	// +immutable
	// +kubebuilder:validation:Format=uuid
	// +crossplane:generate:reference:type=IPBlock
	// +crossplane:generate:reference:extractor=ExtractIPBlockID()
<<<<<<< HEAD
	IPBlockID string `json:"ipblockId,omitempty"`
=======
	IPBlockID string `json:"ipBlockId,omitempty"`
>>>>>>> b66ba2ef
	// IPBlockIDRef references to a IPBlock to retrieve its ID
	//
	// +optional
	// +immutable
<<<<<<< HEAD
	IPBlockIDRef *xpv1.Reference `json:"ipblockIdRef,omitempty"`
	// IPBlockIDSelector selects reference to a IPBlock to retrieve its nicId
	//
	// +optional
	IPBlockIDSelector *xpv1.Selector `json:"ipblockIdSelector,omitempty"`
	// Indexes are referring to the IPs indexes retrieved from the IPBlock.
=======
	IPBlockIDRef *xpv1.Reference `json:"ipBlockIdRef,omitempty"`
	// IPBlockIDSelector selects reference to a IPBlock to retrieve its nicId
	//
	// +optional
	IPBlockIDSelector *xpv1.Selector `json:"ipBlockIdSelector,omitempty"`
	// Indexes are referring to the IPs indexes retrieved from the IPBlock.
	// Indexes are starting from 0.
>>>>>>> b66ba2ef
	//
	// +optional
	Indexes []int `json:"indexes,omitempty"`
}

// IPBlockObservation are the observable fields of a IPBlock.
type IPBlockObservation struct {
	IPBlockID string   `json:"ipBlockId,omitempty"`
	State     string   `json:"state,omitempty"`
	Ips       []string `json:"ips,omitempty"`
}

// A IPBlockSpec defines the desired state of a IPBlock.
type IPBlockSpec struct {
	xpv1.ResourceSpec `json:",inline"`
	ForProvider       IPBlockParameters `json:"forProvider"`
}

// A IPBlockStatus represents the observed state of a IPBlock.
type IPBlockStatus struct {
	xpv1.ResourceStatus `json:",inline"`
	AtProvider          IPBlockObservation `json:"atProvider,omitempty"`
}

// +kubebuilder:object:root=true

// A IPBlock is an example API type.
// +kubebuilder:printcolumn:name="READY",type="string",JSONPath=".status.conditions[?(@.type=='Ready')].status"
// +kubebuilder:printcolumn:name="SYNCED",type="string",JSONPath=".status.conditions[?(@.type=='Synced')].status"
// +kubebuilder:printcolumn:name="IPBLOCK ID",type="string",JSONPath=".metadata.annotations.crossplane\\.io/external-name"
// +kubebuilder:printcolumn:name="IPS",type="string",JSONPath=".status.atProvider.ips"
// +kubebuilder:printcolumn:name="NAME",priority=1,type="string",JSONPath=".spec.forProvider.name"
// +kubebuilder:printcolumn:name="LOCATION",priority=1,type="string",JSONPath=".spec.forProvider.location"
// +kubebuilder:printcolumn:name="STATE",type="string",JSONPath=".status.atProvider.state"
// +kubebuilder:printcolumn:name="AGE",type="date",JSONPath=".metadata.creationTimestamp"
// +kubebuilder:subresource:status
// +kubebuilder:resource:scope=Cluster,categories={crossplane,managed,ionoscloud}
type IPBlock struct {
	metav1.TypeMeta   `json:",inline"`
	metav1.ObjectMeta `json:"metadata,omitempty"`

	Spec   IPBlockSpec   `json:"spec"`
	Status IPBlockStatus `json:"status,omitempty"`
}

// +kubebuilder:object:root=true

// IPBlockList contains a list of IPBlock
type IPBlockList struct {
	metav1.TypeMeta `json:",inline"`
	metav1.ListMeta `json:"metadata,omitempty"`
	Items           []IPBlock `json:"items"`
}

// IPBlock type metadata.
var (
	IPBlockKind             = reflect.TypeOf(IPBlock{}).Name()
	IPBlockGroupKind        = schema.GroupKind{Group: Group, Kind: IPBlockKind}.String()
	IPBlockKindAPIVersion   = IPBlockKind + "." + SchemeGroupVersion.String()
	IPBlockGroupVersionKind = SchemeGroupVersion.WithKind(IPBlockKind)
)

func init() {
	SchemeBuilder.Register(&IPBlock{}, &IPBlockList{})
}<|MERGE_RESOLUTION|>--- conflicted
+++ resolved
@@ -45,9 +45,6 @@
 	Size int32 `json:"size"`
 }
 
-<<<<<<< HEAD
-// IPBlockConfig is used by resources that need to link ipblock via id or via reference.
-=======
 // IPsConfig is used by resources that need to link ips from IPBlock via id or via reference
 // and using index. Indexes start from 0, and multiple indexes can be set.
 // If no index is set, all IPs from the corresponding IPBlock will be assigned.
@@ -66,7 +63,6 @@
 }
 
 // IPBlockConfig is used by resources that need to link IPBlock via id or via reference.
->>>>>>> b66ba2ef
 type IPBlockConfig struct {
 	// NicID is the ID of the IPBlock on which the resource will be created.
 	// It needs to be provided via directly or via reference.
@@ -75,23 +71,11 @@
 	// +kubebuilder:validation:Format=uuid
 	// +crossplane:generate:reference:type=IPBlock
 	// +crossplane:generate:reference:extractor=ExtractIPBlockID()
-<<<<<<< HEAD
-	IPBlockID string `json:"ipblockId,omitempty"`
-=======
 	IPBlockID string `json:"ipBlockId,omitempty"`
->>>>>>> b66ba2ef
 	// IPBlockIDRef references to a IPBlock to retrieve its ID
 	//
 	// +optional
 	// +immutable
-<<<<<<< HEAD
-	IPBlockIDRef *xpv1.Reference `json:"ipblockIdRef,omitempty"`
-	// IPBlockIDSelector selects reference to a IPBlock to retrieve its nicId
-	//
-	// +optional
-	IPBlockIDSelector *xpv1.Selector `json:"ipblockIdSelector,omitempty"`
-	// Indexes are referring to the IPs indexes retrieved from the IPBlock.
-=======
 	IPBlockIDRef *xpv1.Reference `json:"ipBlockIdRef,omitempty"`
 	// IPBlockIDSelector selects reference to a IPBlock to retrieve its nicId
 	//
@@ -99,7 +83,6 @@
 	IPBlockIDSelector *xpv1.Selector `json:"ipBlockIdSelector,omitempty"`
 	// Indexes are referring to the IPs indexes retrieved from the IPBlock.
 	// Indexes are starting from 0.
->>>>>>> b66ba2ef
 	//
 	// +optional
 	Indexes []int `json:"indexes,omitempty"`
