--- conflicted
+++ resolved
@@ -159,11 +159,7 @@
 // This includes the servers, boot volume, data volumes NICs and LANs configured in the template. It will also create a volumeselector which attaches data Volumes to the servers.
 // Unlike a K8s StatefulSet, a StatefulServerSet does not keep the data Volumes in sync. The information on the active replica is `NOT` propagated to the passives.
 // Each sub-resource created(server, bootvolume, datavolume, nic) will have it's own CR that can be observed using kubectl.
-<<<<<<< HEAD
-// The SSSet reads the active(master) identity from a configMap that needs to be configured in the IdentityConfigMap. If the configMap is not found, the master will be the first server created.
-=======
 // The SSSet reads the active(master) identity from a configMap that needs to be named `config-lease`. If the configMap is not found, the master will be the first server created.
->>>>>>> e9acc1ff
 // +kubebuilder:printcolumn:name="Datacenter ID",type="string",JSONPath=".spec.forProvider.datacenterConfig.datacenterId"
 // +kubebuilder:printcolumn:name="REPLICAS",type="integer",JSONPath=".status.atProvider.replicas"
 // +kubebuilder:printcolumn:name="servers",priority=1,type="string",JSONPath=".status.atProvider.replicaStatuses"
