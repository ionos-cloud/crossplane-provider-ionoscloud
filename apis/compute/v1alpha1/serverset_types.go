/*
Copyright 2022 The Crossplane Authors.

Licensed under the Apache License, Version 2.0 (the "License");
you may not use this file except in compliance with the License.
You may obtain a copy of the License at

    http://www.apache.org/licenses/LICENSE-2.0

Unless required by applicable law or agreed to in writing, software
distributed under the License is distributed on an "AS IS" BASIS,
WITHOUT WARRANTIES OR CONDITIONS OF ANY KIND, either express or implied.
See the License for the specific language governing permissions and
limitations under the License.
*/

package v1alpha1

import (
	"reflect"

	metav1 "k8s.io/apimachinery/pkg/apis/meta/v1"
	"k8s.io/apimachinery/pkg/runtime/schema"

	xpv1 "github.com/crossplane/crossplane-runtime/apis/common/v1"
)

// ServerSetParameters are the configurable fields of a ServerSet.
type ServerSetParameters struct {
	// The number of servers that will be created.
	//
	// +kubebuilder:validation:Required
	// +kubebuilder:validation:Minimum=1
	Replicas int `json:"replicas"`
	// DatacenterConfig contains information about the datacenter resource
	// on which the server will be created.
	//
	// +kubebuilder:validation:Required
	DatacenterCfg DatacenterConfig `json:"datacenterConfig"`

	Template           ServerSetTemplate  `json:"template"`
	BootVolumeTemplate BootVolumeTemplate `json:"bootVolumeTemplate"`
}

// ServerSetTemplateSpec are the configurable fields of a ServerSetTemplateSpec.
type ServerSetTemplateSpec struct {
	// CPU architecture on which server gets provisioned; not all CPU architectures are available in all datacenter regions;
	// available CPU architectures can be retrieved from the datacenter resource.
	//
	// +immutable
	// +kubebuilder:validation:Enum=AMD_OPTERON;INTEL_SKYLAKE;INTEL_XEON
	CPUFamily string `json:"cpuFamily,omitempty"`
	// The total number of cores for the server.
	//
	// +kubebuilder:validation:Required
	Cores int32 `json:"cores"`
	// The memory size for the server in MB, such as 2048. Size must be specified in multiples of 256 MB with a minimum of 256 MB.
	// however, if you set ramHotPlug to TRUE then you must use a minimum of 1024 MB. If you set the RAM size more than 240GB,
	// then ramHotPlug will be set to FALSE and can not be set to TRUE unless RAM size not set to less than 240GB.
	//
	// +kubebuilder:validation:MultipleOf=1024
	// +kubebuilder:validation:Required
	RAM int32 `json:"ram"`
	// The reference to the boot volume.
	// It must exist in the same data center as the server.
	// +kubebuilder:validation:Required
	BootStorageVolumeRef string `json:"bootStorageVolumeRef"`
	// The reference to the boot volume.
	// It must exist in the same data center as the server.
	// +kubebuilder:validation:Required
	VolumeMounts []ServerSetTemplateVolumeMount `json:"volumeMounts,omitempty"`
	// NICs are the network interfaces of the server.
	// +kubebuilder:validation:Required
	// +kubebuilder:validation:MinItems=1
	NICs []ServerSetTemplateNIC `json:"nics,omitempty"`
}

// ServerSetTemplateNIC are the configurable fields of a ServerSetTemplateNIC.
type ServerSetTemplateNIC struct {
	// todo add descriptions
	//
	// +kubebuilder:validation:Required
	// +kubebuilder:validation:Pattern="[a-z0-9]([-a-z0-9]*[a-z0-9])?"
	// +kubebuilder:validation:MaxLength=63
	Name string `json:"name"`
	// +kubebuilder:validation:Required
	IPv4 string `json:"ipv4"`
	// +kubebuilder:validation:Required
	Reference string `json:"reference"`
}

// ServerSetTemplateVolumeMount are the configurable fields of a ServerSetTemplateVolumeMount.
// It is used to mount a volume to a server.
type ServerSetTemplateVolumeMount struct {
	// +kubebuilder:validation:Required
	Reference string `json:"reference"`
}

// ServerSetTemplate are the configurable fields of a ServerSetTemplate.
type ServerSetTemplate struct {
	// +kubebuilder:validation:Required
	Metadata ServerSetMetadata `json:"metadata"`
	// +kubebuilder:validation:Required
	Spec ServerSetTemplateSpec `json:"spec"`
}

// ServerSetMetadata are the configurable fields of a ServerSetMetadata.
type ServerSetMetadata struct {
	// +kubebuilder:validation:Required
	// +kubebuilder:validation:Pattern="[a-z0-9]([-a-z0-9]*[a-z0-9])?"
	// +kubebuilder:validation:MaxLength=63
	Name string `json:"name"`
	// +optional
	Labels map[string]string `json:"labels,omitempty"`
}

// ServerSetObservation are the observable fields of a ServerSet.
type ServerSetObservation struct {
	// Replicas is the count of ready replicas.
	Replicas        int                      `json:"replicas,omitempty"`
	ReplicaStatuses []ServerSetReplicaStatus `json:"replicaStatus,omitempty"`
}

// ServerSetReplicaStatus are the observable fields of a ServerSetReplicaStatus.
type ServerSetReplicaStatus struct {
	Name string `json:"name"`
	// +kubebuilder:validation:Enum=UNKNOWN;READY;ERROR
	Status string `json:"status"`
	// ErrorMessage relayed from the backend.
	ErrorMessage string      `json:"errorMessage,omitempty"`
	LastModified metav1.Time `json:"lastModified,omitempty"`
}

// A ServerSetSpec defines the desired state of a ServerSet.
type ServerSetSpec struct {
	xpv1.ResourceSpec `json:",inline"`
	ForProvider       ServerSetParameters `json:"forProvider"`
}

// A ServerSetStatus represents the observed state of a ServerSet.
type ServerSetStatus struct {
	xpv1.ResourceStatus `json:",inline"`
	AtProvider          ServerSetObservation `json:"atProvider,omitempty"`
}

// BootVolumeTemplate are the configurable fields of a BootVolumeTemplate.
type BootVolumeTemplate struct {
	// +kubebuilder:validation:Optional
	Metadata ServerSetBootVolumeMetadata `json:"metadata"`
	// +kubebuilder:validation:Required
	Spec ServerSetBootVolumeSpec `json:"spec"`
}

// ServerSetBootVolumeMetadata are the configurable fields of a ServerSetBootVolumeMetadata.
type ServerSetBootVolumeMetadata struct {
	// +kubebuilder:validation:Required
	// +kubebuilder:validation:Pattern="[a-z0-9]([-a-z0-9]*[a-z0-9])?"
	// +kubebuilder:validation:MaxLength=63
	Name string `json:"name"`
	// +optional
	Labels map[string]string `json:"labels,omitempty"`
}

// ServerSetBootVolumeSpec are the configurable fields of a ServerSetBootVolumeSpec.
// +kubebuilder:validation:XValidation :rule="hasOneOf", message="One of `imagePassword` or `sshKeys` must be set"
type ServerSetBootVolumeSpec struct {
	// Image or snapshot ID to be used as template for this volume.
	// Make sure the image selected is compatible with the datacenter's location.
	// Note: when creating a volume and setting image, set imagePassword or SSKeys as well.
	//
	// +immutable
	// +kubebuilder:validation:Required
	Image string `json:"image,omitempty"`
	// The size of the volume in GB.
	//
	// +kubebuilder:validation:Required
	// +kubebuilder:validation:XValidation:rule="self >= oldSelf", message="Size cannot be decreased once set, only increased"
	Size float32 `json:"size"`
	// Changing type re-creates either the bootvolume, or the bootvolume, server and nic depending on the UpdateStrategy chosen`
	//
	// +immutable
	// +kubebuilder:validation:Enum=HDD;SSD;SSD Standard;SSD Premium;DAS;ISO
	// +kubebuilder:validation:Required
	Type string `json:"type"`
	// The cloud-init configuration for the volume as base64 encoded string.
	// The property is immutable and is only allowed to be set on creation of a new a volume.
	// It is mandatory to provide either 'public image' or 'imageAlias' that has cloud-init compatibility in conjunction with this property.
	//
	// +immutable
	UserData string `json:"userData,omitempty"`
	// Initial password to be set for installed OS. Works with public images only. Not modifiable, forbidden in update requests.
<<<<<<< HEAD
	// Password rules allows all characters from a-z, A-Z, 0-9. Min length 8, max length 50.
	//
	// +immutable
	// +kubebuilder:validation:MinLength=8
	// +kubebuilder:validation:MaxLength=50
=======
	// Password rules allows all characters from a-z, A-Z, 0-9.
	//
	// +immutable
>>>>>>> a6ca73d2
	// +kubebuilder:validation:Pattern="^[A-Za-z0-9]+$"
	ImagePassword string `json:"imagePassword,omitempty"`
	// Public SSH keys are set on the image as authorized keys for appropriate SSH login to the instance using the corresponding private key.
	// This field may only be set in creation requests. When reading, it always returns null.
	// SSH keys are only supported if a public Linux image is used for the volume creation.
	//
	// +immutable
	SSHKeys  []string             `json:"sshKeys,omitempty"`
	Selector metav1.LabelSelector `json:"selector,omitempty"`
	// UpdateStrategy is the update strategy when changing immutable fields on boot volume. The default value is createBeforeDestroyBootVolume which creates a new bootvolume before deleting the old one

	// +kubebuilder:validation:Required
	UpdateStrategy UpdateStrategy `json:"updateStrategy,omitempty"`
}

// UpdateStrategy is the update strategy for the boot volume.
type UpdateStrategy struct {
	// +kubebuilder:validation:Enum=createAllBeforeDestroy;createBeforeDestroyBootVolume
	// +kubebuilder:default=createBeforeDestroyBootVolume
	Stype UpdateStrategyType `json:"type"`
}

// UpdateStrategyType is the type of the update strategy for the boot volume.
type UpdateStrategyType string

const (
	// CreateAllBeforeDestroy creates server, boot volume, and NIC before destroying the old ones.
	CreateAllBeforeDestroy UpdateStrategyType = "createAllBeforeDestroy"
	// CreateBeforeDestroyBootVolume creates boot volume before destroying the old one.
	CreateBeforeDestroyBootVolume = "createBeforeDestroyBootVolume"
)

// +kubebuilder:object:root=true

// A ServerSet is an example API type.
// +kubebuilder:resource:scope=Cluster,categories=crossplane,shortName=sset;ss
// +kubebuilder:printcolumn:name="READY",type="string",JSONPath=".status.conditions[?(@.type=='Ready')].status"
// +kubebuilder:printcolumn:name="SYNCED",type="string",JSONPath=".status.conditions[?(@.type=='Synced')].status"
// +kubebuilder:printcolumn:name="EXTERNAL-NAME",type="string",JSONPath=".metadata.annotations.crossplane\\.io/external-name"
// +kubebuilder:printcolumn:name="AGE",type="date",JSONPath=".metadata.creationTimestamp"
// +kubebuilder:subresource:status
// +kubebuilder:resource:scope=Cluster,categories={crossplane,managed,ionoscloud},shortName=ss;sset
type ServerSet struct {
	metav1.TypeMeta   `json:",inline"`
	metav1.ObjectMeta `json:"metadata,omitempty"`

	Spec   ServerSetSpec   `json:"spec"`
	Status ServerSetStatus `json:"status,omitempty"`
}

// +kubebuilder:object:root=true

// ServerSetList contains a list of ServerSet
type ServerSetList struct {
	metav1.TypeMeta `json:",inline"`
	metav1.ListMeta `json:"metadata,omitempty"`
	Items           []ServerSet `json:"items"`
}

// ServerSet type metadata.
var (
	ServerSetKind             = reflect.TypeOf(ServerSet{}).Name()
	ServerSetGroupKind        = schema.GroupKind{Group: Group, Kind: ServerSetKind}.String()
	ServerSetKindAPIVersion   = ServerSetKind + "." + SchemeGroupVersion.String()
	ServerSetGroupVersionKind = SchemeGroupVersion.WithKind(ServerSetKind)
)

func init() {
	SchemeBuilder.Register(&ServerSet{}, &ServerSetList{})
}<|MERGE_RESOLUTION|>--- conflicted
+++ resolved
@@ -189,17 +189,9 @@
 	// +immutable
 	UserData string `json:"userData,omitempty"`
 	// Initial password to be set for installed OS. Works with public images only. Not modifiable, forbidden in update requests.
-<<<<<<< HEAD
-	// Password rules allows all characters from a-z, A-Z, 0-9. Min length 8, max length 50.
-	//
-	// +immutable
-	// +kubebuilder:validation:MinLength=8
-	// +kubebuilder:validation:MaxLength=50
-=======
 	// Password rules allows all characters from a-z, A-Z, 0-9.
 	//
 	// +immutable
->>>>>>> a6ca73d2
 	// +kubebuilder:validation:Pattern="^[A-Za-z0-9]+$"
 	ImagePassword string `json:"imagePassword,omitempty"`
 	// Public SSH keys are set on the image as authorized keys for appropriate SSH login to the instance using the corresponding private key.
