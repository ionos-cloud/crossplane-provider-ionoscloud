/*
Copyright 2022 The Crossplane Authors.

Licensed under the Apache License, Version 2.0 (the "License");
you may not use this file except in compliance with the License.
You may obtain a copy of the License at

    http://www.apache.org/licenses/LICENSE-2.0

Unless required by applicable law or agreed to in writing, software
distributed under the License is distributed on an "AS IS" BASIS,
WITHOUT WARRANTIES OR CONDITIONS OF ANY KIND, either express or implied.
See the License for the specific language governing permissions and
limitations under the License.
*/

package v1alpha1

import (
	"reflect"

	metav1 "k8s.io/apimachinery/pkg/apis/meta/v1"
	"k8s.io/apimachinery/pkg/runtime/schema"

	xpv1 "github.com/crossplane/crossplane-runtime/apis/common/v1"
)

// Role is the role of a ServerSet Replica. It can be ACTIVE or PASSIVE. The default value is PASSIVE.
// When a ServerSet Replica has role ACTIVE, it is the primary server and is used to serve the traffic.
type Role string

const (
	// Active means that the ServerSet Replica is the primary server and is used to serve the traffic.
	Active Role = "ACTIVE"
	// Passive means that the ServerSet Replica is the secondary server and is not used to serve the traffic.
	Passive Role = "PASSIVE"
)

// ServerSetParameters are the configurable fields of a ServerSet.
type ServerSetParameters struct {
	// The number of servers that will be created. Cannot be decreased once set, only increased.
	//
	// +kubebuilder:validation:Required
	// +kubebuilder:validation:Minimum=1
	Replicas int `json:"replicas"`
	// DatacenterConfig contains information about the datacenter resource
	// on which the server will be created.
	//
	// +kubebuilder:validation:Required
	DatacenterCfg DatacenterConfig `json:"datacenterConfig"`

	Template           ServerSetTemplate  `json:"template"`
	BootVolumeTemplate BootVolumeTemplate `json:"bootVolumeTemplate"`
}

// ServerSetTemplateSpec are the configurable fields of a ServerSetTemplateSpec.
type ServerSetTemplateSpec struct {
	// CPU architecture on which server gets provisioned; not all CPU architectures are available in all datacenter regions;
	// available CPU architectures can be retrieved from the datacenter resource.
	//
	// +immutable
	// +kubebuilder:validation:Enum=AMD_OPTERON;INTEL_SKYLAKE;INTEL_XEON
	CPUFamily string `json:"cpuFamily,omitempty"`
	// The total number of cores for the server.
	//
	// +kubebuilder:validation:Required
	Cores int32 `json:"cores"`
	// The memory size for the server in MB, such as 2048. Size must be specified in multiples of 256 MB with a minimum of 256 MB.
	// however, if you set ramHotPlug to TRUE then you must use a minimum of 1024 MB. If you set the RAM size more than 240GB,
	// then ramHotPlug will be set to FALSE and can not be set to TRUE unless RAM size not set to less than 240GB.
	//
	// +kubebuilder:validation:MultipleOf=1024
	// +kubebuilder:validation:Required
	RAM int32 `json:"ram"`
	// NICs are the network interfaces of the server.
	// +kubebuilder:validation:Required
	// +kubebuilder:validation:MinItems=1
	NICs []ServerSetTemplateNIC `json:"nics,omitempty"`
}

// ServerSetTemplateNIC are the configurable fields of a ServerSetTemplateNIC.
// +kubebuilder:validation:XValidation:rule="!has(self.dhcpv6) || (self.dhcp == false && self.dhcpv6 == false) || (self.dhcp != self.dhcpv6)", message="Only one of 'dhcp' or 'dhcpv6' can be set to true"
type ServerSetTemplateNIC struct {
	// Name of the NIC. Replica index, NIC index, and version are appended to the name. Resulting name will be in format: {name}-{replicaIndex}-{nicIndex}-{version}.
	// Version increases if the NIC is re-created due to an immutable field changing. E.g. if the bootvolume type or image are changed and the strategy is createAllBeforeDestroy, the NIC is re-created and the version is increased.
	//
	// +kubebuilder:validation:Required
	// +kubebuilder:validation:Pattern="[a-z0-9]([-a-z0-9]*[a-z0-9])?"
	// +kubebuilder:validation:MaxLength=50
	Name string `json:"name"`
	// +kubebuilder:validation:Required
	DHCP bool `json:"dhcp"`
	// +kubebuilder:validation:Optional
	DHCPv6 *bool `json:"dhcpv6"`
	// +kubebuilder:validation:Optional
	VNetID string `json:"vnetId,omitempty"`
	// +kubebuilder:validation:Required
	Reference string `json:"reference"`
}

// ServerSetTemplateVolumeMount are the configurable fields of a ServerSetTemplateVolumeMount.
// It is used to mount a volume to a server.
type ServerSetTemplateVolumeMount struct {
	// +kubebuilder:validation:Required
	Reference string `json:"reference"`
}

// ServerSetTemplate are the configurable fields of a ServerSetTemplate.
type ServerSetTemplate struct {
	// +kubebuilder:validation:Required
	Metadata ServerSetMetadata `json:"metadata"`
	// +kubebuilder:validation:Required
	Spec ServerSetTemplateSpec `json:"spec"`
}

// ServerSetMetadata are the configurable fields of a ServerSetMetadata.
type ServerSetMetadata struct {
	// Name of the Server. Replica index and version are appended to the name. Resulting name will be in format: {name}-{replicaIndex}-{version}
	// Version increases if the Server is re-created due to an immutable field changing. E.g. if the bootvolume type or image are changed and the strategy is createAllBeforeDestroy, the Server is re-created and the version is increased.
	//
	// +kubebuilder:validation:Required
	// +kubebuilder:validation:Pattern="[a-z0-9]([-a-z0-9]*[a-z0-9])?"
	// +kubebuilder:validation:MaxLength=55
	Name string `json:"name"`
	// +optional
	Labels map[string]string `json:"labels,omitempty"`
}

// ServerSetObservation are the observable fields of a ServerSet.
type ServerSetObservation struct {
	// Replicas is the count of ready replicas.
	Replicas        int                      `json:"replicas,omitempty"`
	ReplicaStatuses []ServerSetReplicaStatus `json:"replicaStatus,omitempty"`
}

// ServerSetReplicaStatus are the observable fields of a ServerSetReplicaStatus.
type ServerSetReplicaStatus struct {
	xpv1.ResourceStatus `json:",inline"`
	// +kubebuilder:validation:Enum=ACTIVE;PASSIVE
	Role Role   `json:"role"`
	Name string `json:"name"`
	// +kubebuilder:validation:Enum=UNKNOWN;READY;ERROR
	Status string `json:"status"`
	// ErrorMessage relayed from the backend.
	ErrorMessage string      `json:"errorMessage,omitempty"`
	LastModified metav1.Time `json:"lastModified,omitempty"`
}

// A ServerSetSpec defines the desired state of a ServerSet.
type ServerSetSpec struct {
	xpv1.ResourceSpec `json:",inline"`
	ForProvider       ServerSetParameters `json:"forProvider"`
}

// A ServerSetStatus represents the observed state of a ServerSet.
type ServerSetStatus struct {
	xpv1.ResourceStatus `json:",inline"`
	AtProvider          ServerSetObservation `json:"atProvider,omitempty"`
}

// BootVolumeTemplate are the configurable fields of a BootVolumeTemplate.
type BootVolumeTemplate struct {
	// +kubebuilder:validation:Optional
	Metadata ServerSetBootVolumeMetadata `json:"metadata"`
	// +kubebuilder:validation:Required
	Spec ServerSetBootVolumeSpec `json:"spec"`
}

// ServerSetBootVolumeMetadata are the configurable fields of a ServerSetBootVolumeMetadata.
type ServerSetBootVolumeMetadata struct {
	// Name of the BootVolume. Replica index, volume index, and version are appended to the name. Resulting name will be in format: {name}-{replicaIndex}-{version}. Version increases if the bootvolume is
	// re-created due to an immutable field changing. E.g. if the image or the disk type are changed, the bootvolume is re-created and the version is increased.
	//
	// +kubebuilder:validation:Required
	// +kubebuilder:validation:Pattern="[a-z0-9]([-a-z0-9]*[a-z0-9])?"
	// +kubebuilder:validation:MaxLength=55
	Name string `json:"name"`
	// +optional
	Labels map[string]string `json:"labels,omitempty"`
}

// ServerSetBootVolumeSpec are the configurable fields of a ServerSetBootVolumeSpec.
// +kubebuilder:validation:XValidation:rule="has(self.imagePassword) || has(self.sshKeys)",message="either imagePassword or sshKeys must be set"
type ServerSetBootVolumeSpec struct {
	// Image or snapshot ID to be used as template for this volume.
	// Make sure the image selected is compatible with the datacenter's location.
	// Note: when creating a volume and setting image, set imagePassword or SSKeys as well.
	//
	// +immutable
	// +kubebuilder:validation:Required
	Image string `json:"image,omitempty"`
	// The size of the volume in GB.
	//
	// +kubebuilder:validation:Required
	// +kubebuilder:validation:XValidation:rule="self >= oldSelf", message="Size cannot be decreased once set, only increased"
	Size float32 `json:"size"`
	// Changing type re-creates either the bootvolume, or the bootvolume, server and nic depending on the UpdateStrategy chosen`
	//
	// +immutable
	// +kubebuilder:validation:Enum=HDD;SSD;SSD Standard;SSD Premium;DAS;ISO
	// +kubebuilder:validation:Required
	Type string `json:"type"`
	// The cloud-init configuration for the volume as base64 encoded string.
	// The property is immutable and is only allowed to be set on creation of a new a volume.
	// It is mandatory to provide either 'public image' or 'imageAlias' that has cloud-init compatibility in conjunction with this property.
	//
	// +immutable
<<<<<<< HEAD
	UserData       string               `json:"userData,omitempty"`
	Selector       metav1.LabelSelector `json:"selector,omitempty"`
	UpdateStrategy UpdateStrategy       `json:"updateStrategy,omitempty"`
=======
	UserData string `json:"userData,omitempty"`
	// Initial password to be set for installed OS. Works with public images only. Not modifiable, forbidden in update requests.
	// Password rules allows all characters from a-z, A-Z, 0-9.
	//
	// +immutable
	// +kubebuilder:validation:MinLength=8
	// +kubebuilder:validation:MaxLength=50
	// +kubebuilder:validation:Pattern="^[A-Za-z0-9]+$"
	ImagePassword string `json:"imagePassword,omitempty"`
	// Public SSH keys are set on the image as authorized keys for appropriate SSH login to the instance using the corresponding private key.
	// This field may only be set in creation requests. When reading, it always returns null.
	// SSH keys are only supported if a public Linux image is used for the volume creation.
	//
	// +immutable
	SSHKeys  []string             `json:"sshKeys,omitempty"`
	Selector metav1.LabelSelector `json:"selector,omitempty"`
	// UpdateStrategy is the update strategy when changing immutable fields on boot volume. The default value is createBeforeDestroyBootVolume which creates a new bootvolume before deleting the old one

	// +kubebuilder:validation:Required
	UpdateStrategy UpdateStrategy `json:"updateStrategy,omitempty"`
>>>>>>> 49daa4fd
}

// UpdateStrategy is the update strategy for the boot volume.
type UpdateStrategy struct {
<<<<<<< HEAD
=======
	// +kubebuilder:validation:Enum=createAllBeforeDestroy;createBeforeDestroyBootVolume
	// +kubebuilder:default=createBeforeDestroyBootVolume
>>>>>>> 49daa4fd
	Stype UpdateStrategyType `json:"type"`
}

// UpdateStrategyType is the type of the update strategy for the boot volume.
type UpdateStrategyType string

const (
	// CreateAllBeforeDestroy creates server, boot volume, and NIC before destroying the old ones.
	CreateAllBeforeDestroy UpdateStrategyType = "createAllBeforeDestroy"
	// CreateBeforeDestroyBootVolume creates boot volume before destroying the old one.
	CreateBeforeDestroyBootVolume = "createBeforeDestroyBootVolume"
)

// +kubebuilder:object:root=true

// A ServerSet is an example API type.
// +kubebuilder:resource:scope=Cluster,categories=crossplane,shortName=sset;ss
// +kubebuilder:printcolumn:name="Datacenter ID",type="string",JSONPath=".spec.forProvider.datacenterConfig.datacenterId"
// +kubebuilder:printcolumn:name="REPLICAS",type="integer",JSONPath=".status.atProvider.replicas"
// +kubebuilder:printcolumn:name="servers",priority=1,type="string",JSONPath=".status.atProvider.replicaStatus"
// +kubebuilder:printcolumn:name="READY",type="string",JSONPath=".status.conditions[?(@.type=='Ready')].status"
// +kubebuilder:printcolumn:name="SYNCED",type="string",JSONPath=".status.conditions[?(@.type=='Synced')].status"
// +kubebuilder:printcolumn:name="EXTERNAL-NAME",type="string",JSONPath=".metadata.annotations.crossplane\\.io/external-name"
// +kubebuilder:printcolumn:name="AGE",type="date",JSONPath=".metadata.creationTimestamp"
// +kubebuilder:subresource:status
// +kubebuilder:resource:scope=Cluster,categories={crossplane,managed,ionoscloud},shortName=ss;sset
// +kubebuilder:subresource:scale:specpath=.spec.forProvider.replicas,statuspath=.status.atProvider.replicas,selectorpath=.status.selector
type ServerSet struct {
	metav1.TypeMeta   `json:",inline"`
	metav1.ObjectMeta `json:"metadata,omitempty"`

	Spec   ServerSetSpec   `json:"spec"`
	Status ServerSetStatus `json:"status,omitempty"`
}

// +kubebuilder:object:root=true

// ServerSetList contains a list of ServerSet
type ServerSetList struct {
	metav1.TypeMeta `json:",inline"`
	metav1.ListMeta `json:"metadata,omitempty"`
	Items           []ServerSet `json:"items"`
}

// ServerSet type metadata.
var (
	ServerSetKind             = reflect.TypeOf(ServerSet{}).Name()
	ServerSetGroupKind        = schema.GroupKind{Group: Group, Kind: ServerSetKind}.String()
	ServerSetKindAPIVersion   = ServerSetKind + "." + SchemeGroupVersion.String()
	ServerSetGroupVersionKind = SchemeGroupVersion.WithKind(ServerSetKind)
)

func init() {
	SchemeBuilder.Register(&ServerSet{}, &ServerSetList{})
}<|MERGE_RESOLUTION|>--- conflicted
+++ resolved
@@ -205,11 +205,6 @@
 	// It is mandatory to provide either 'public image' or 'imageAlias' that has cloud-init compatibility in conjunction with this property.
 	//
 	// +immutable
-<<<<<<< HEAD
-	UserData       string               `json:"userData,omitempty"`
-	Selector       metav1.LabelSelector `json:"selector,omitempty"`
-	UpdateStrategy UpdateStrategy       `json:"updateStrategy,omitempty"`
-=======
 	UserData string `json:"userData,omitempty"`
 	// Initial password to be set for installed OS. Works with public images only. Not modifiable, forbidden in update requests.
 	// Password rules allows all characters from a-z, A-Z, 0-9.
@@ -230,16 +225,12 @@
 
 	// +kubebuilder:validation:Required
 	UpdateStrategy UpdateStrategy `json:"updateStrategy,omitempty"`
->>>>>>> 49daa4fd
 }
 
 // UpdateStrategy is the update strategy for the boot volume.
 type UpdateStrategy struct {
-<<<<<<< HEAD
-=======
 	// +kubebuilder:validation:Enum=createAllBeforeDestroy;createBeforeDestroyBootVolume
 	// +kubebuilder:default=createBeforeDestroyBootVolume
->>>>>>> 49daa4fd
 	Stype UpdateStrategyType `json:"type"`
 }
 
