/*
Copyright 2020 The Crossplane Authors.

Licensed under the Apache License, Version 2.0 (the "License");
you may not use this file except in compliance with the License.
You may obtain a copy of the License at

    http://www.apache.org/licenses/LICENSE-2.0

Unless required by applicable law or agreed to in writing, software
distributed under the License is distributed on an "AS IS" BASIS,
WITHOUT WARRANTIES OR CONDITIONS OF ANY KIND, either express or implied.
See the License for the specific language governing permissions and
limitations under the License.
*/

package v1alpha1

import (
	"reflect"

	metav1 "k8s.io/apimachinery/pkg/apis/meta/v1"
	"k8s.io/apimachinery/pkg/runtime/schema"

	xpv1 "github.com/crossplane/crossplane-runtime/apis/common/v1"
)

// CubeServerProperties are the observable fields of a Cube Server.
// Required values when creating a CubeServer:
// Datacenter ID or Reference,
// Template ID or Name,
// Volume Properties (Name, Bus, Licence Type or Image/Image Alias).
type CubeServerProperties struct {
	// DatacenterConfig contains information about the datacenter resource
	// on which the server will be created.
	//
	// +immutable
	// +kubebuilder:validation:Required
	DatacenterCfg DatacenterConfig `json:"datacenterConfig"`
	// The ID or the name of the template for creating a CUBE server.
	//
	// +immutable
	// +kubebuilder:validation:Required
	Template Template `json:"template"`
	// The name of the  resource.
	Name string `json:"name,omitempty"`
	// The availability zone in which the server should be provisioned.
	//
	// +kubebuilder:validation:Enum=AUTO;ZONE_1;ZONE_2
	// +kubebuilder:default=AUTO
	AvailabilityZone string `json:"availabilityZone,omitempty"`
	// CPU architecture on which server gets provisioned; not all CPU architectures are available in all datacenter regions;
	// available CPU architectures can be retrieved from the datacenter resource.
	//
	// +kubebuilder:validation:Enum=AMD_OPTERON;INTEL_SKYLAKE;INTEL_XEON
	CPUFamily string `json:"cpuFamily,omitempty"`
	// DasVolumeProperties contains properties for the DAS volume attached to the Cube Server.
	//
	// +kubebuilder:validation:Required
	DasVolumeProperties DasVolumeProperties `json:"volume"`
}

// DasVolumeProperties are the observable fields of a Cube Server's DAS Volume.
// Required values when creating a DAS Volume:
// Name,
// Bus,
// Licence Type or Image/Image Alias.
// If using Image or Image Alias, you may want to provide also
// an Image Password or SSH Keys.
type DasVolumeProperties struct {
	// The name of the DAS Volume.
	//
	// +kubebuilder:validation:Required
	Name string `json:"name"`
	// The bus type of the volume.
	//
	// +kubebuilder:validation:Enum=VIRTIO;IDE;UNKNOWN
	// +kubebuilder:validation:Required
	Bus string `json:"bus"`
	// Image or snapshot ID to be used as template for this volume.
	// Make sure the image selected is compatible with the datacenter's location.
	// Note: when creating a volume - set image, image alias, or licence type.
	//
	// +immutable
	Image string `json:"image,omitempty"`
	// Initial password to be set for installed OS. Works with public images only. Not modifiable, forbidden in update requests.
	// Password rules allows all characters from a-z, A-Z, 0-9.
	//
	// +immutable
	ImagePassword string `json:"imagePassword,omitempty"`
	// Image Alias to be used for this volume.
	// Note: when creating a volume - set image, image alias, or licence type.
	//
	// +immutable
	ImageAlias string `json:"imageAlias,omitempty"`
	// Public SSH keys are set on the image as authorized keys for appropriate SSH login to the instance using the corresponding private key.
	// This field may only be set in creation requests. When reading, it always returns null.
	// SSH keys are only supported if a public Linux image is used for the volume creation.
	//
	// +immutable
	SSHKeys []string `json:"sshKeys,omitempty"`
	// OS type for this volume.
	// Note: when creating a volume - set image, image alias, or licence type.
	//
	// +immutable
	// +kubebuilder:validation:Enum=UNKNOWN;WINDOWS;WINDOWS2016;WINDOWS2022;LINUX;OTHER
	LicenceType string `json:"licenceType,omitempty"`
	// The backup unit that the user has access to.
	// The property is immutable and is only allowed to be set on creation of a new a volume.
	// It is mandatory to provide either 'public image' or 'imageAlias' in conjunction with this property.
	//
	// +immutable
	BackupUnit BackupUnit `json:"backupUnit,omitempty"`
	// The cloud-init configuration for the volume as base64 encoded string.
	// The property is immutable and is only allowed to be set on creation of a new a volume.
	// It is mandatory to provide either 'public image' or 'imageAlias' that has cloud-init compatibility in conjunction with this property.
	//
	// +immutable
	UserData string `json:"userData,omitempty"`
}

<<<<<<< HEAD
// Template refers to the Template used for Cube Servers.
=======
// Template refers to the template used for cube servers.
>>>>>>> 619aeb25
type Template struct {
	// The name of the Template from IONOS Cloud.
	Name string `json:"name,omitempty"`
	// The ID of the Template from IONOS Cloud.
	//
	// +kubebuilder:validation:Format=uuid
	TemplateID string `json:"templateId,omitempty"`
}

// A CubeServerSpec defines the desired state of a Cube Server.
type CubeServerSpec struct {
	xpv1.ResourceSpec `json:",inline"`
	ForProvider       CubeServerProperties `json:"forProvider"`
}

// +kubebuilder:object:root=true

// A CubeServer is an example API type.
// +kubebuilder:printcolumn:name="READY",type="string",JSONPath=".status.conditions[?(@.type=='Ready')].status"
// +kubebuilder:printcolumn:name="SYNCED",type="string",JSONPath=".status.conditions[?(@.type=='Synced')].status"
// +kubebuilder:printcolumn:name="DATACENTER ID",type="string",JSONPath=".spec.forProvider.datacenterConfig.datacenterId"
// +kubebuilder:printcolumn:name="SERVER ID",type="string",JSONPath=".metadata.annotations.crossplane\\.io/external-name"
// +kubebuilder:printcolumn:name="VOLUME ID",priority=1,type="string",JSONPath=".status.atProvider.volumeId"
// +kubebuilder:printcolumn:name="STATE",type="string",JSONPath=".status.atProvider.state"
// +kubebuilder:printcolumn:name="AGE",type="date",JSONPath=".metadata.creationTimestamp"
// +kubebuilder:subresource:status
// +kubebuilder:resource:scope=Cluster,categories={crossplane,managed,ionoscloud}
type CubeServer struct {
	metav1.TypeMeta   `json:",inline"`
	metav1.ObjectMeta `json:"metadata,omitempty"`

	Spec   CubeServerSpec `json:"spec"`
	Status ServerStatus   `json:"status,omitempty"`
}

// +kubebuilder:object:root=true

// CubeServerList contains a list of Server
type CubeServerList struct {
	metav1.TypeMeta `json:",inline"`
	metav1.ListMeta `json:"metadata,omitempty"`
	Items           []CubeServer `json:"items"`
}

// CubeServer type metadata.
var (
	CubeServerKind             = reflect.TypeOf(CubeServer{}).Name()
	CubeServerGroupKind        = schema.GroupKind{Group: Group, Kind: CubeServerKind}.String()
	CubeServerKindAPIVersion   = CubeServerKind + "." + SchemeGroupVersion.String()
	CubeServerGroupVersionKind = SchemeGroupVersion.WithKind(CubeServerKind)
)

func init() {
	SchemeBuilder.Register(&CubeServer{}, &CubeServerList{})
}<|MERGE_RESOLUTION|>--- conflicted
+++ resolved
@@ -119,11 +119,7 @@
 	UserData string `json:"userData,omitempty"`
 }
 
-<<<<<<< HEAD
 // Template refers to the Template used for Cube Servers.
-=======
-// Template refers to the template used for cube servers.
->>>>>>> 619aeb25
 type Template struct {
 	// The name of the Template from IONOS Cloud.
 	Name string `json:"name,omitempty"`
