--- conflicted
+++ resolved
@@ -36,12 +36,6 @@
 // AvailabilityZone,
 // StorageType,
 // StorageSize.
-<<<<<<< HEAD
-// Note: If the NodePool is part of a Private K8s Cluster,
-// it is required to set gatewayIpConfig, setting ip
-// directly or via reference and index.
-=======
->>>>>>> 3a91b916
 type NodePoolParameters struct {
 	// The K8s Cluster on which the NodePool will be created
 	//
@@ -136,18 +130,7 @@
 	// IPs can be set directly or via reference and indexes.
 	//
 	// +kubebuilder:validation:Optional
-<<<<<<< HEAD
 	PublicIPsCfg IPsConfigs `json:"publicIpsConfigs,omitempty"`
-	// Public IP address for the gateway performing source NAT for the NodePool's nodes
-	// belonging to a private cluster.
-	// Required only if the node pool belongs to a private cluster.
-	//
-	// +immutable
-	// +kubebuilder:validation:Optional
-	GatewayIPCfg IPConfig `json:"gatewayIpConfig,omitempty"`
-=======
-	PublicIPs []string `json:"publicIps,omitempty"`
->>>>>>> 3a91b916
 }
 
 // KubernetesAutoScaling struct for KubernetesAutoScaling
@@ -312,7 +295,6 @@
 	NodePoolID               string   `json:"nodePoolId,omitempty"`
 	State                    string   `json:"state,omitempty"`
 	PublicIPs                []string `json:"publicIps,omitempty"`
-	GatewayIP                string   `json:"gatewayIp,omitempty"`
 	AvailableUpgradeVersions []string `json:"availableUpgradeVersions,omitempty"`
 }
 
