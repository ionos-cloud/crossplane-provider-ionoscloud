/*
Copyright 2020 The Crossplane Authors.

Licensed under the Apache License, Version 2.0 (the "License");
you may not use this file except in compliance with the License.
You may obtain a copy of the License at

    http://www.apache.org/licenses/LICENSE-2.0

Unless required by applicable law or agreed to in writing, software
distributed under the License is distributed on an "AS IS" BASIS,
WITHOUT WARRANTIES OR CONDITIONS OF ANY KIND, either express or implied.
See the License for the specific language governing permissions and
limitations under the License.
*/

package controller

import (
	"k8s.io/client-go/util/workqueue"
	ctrl "sigs.k8s.io/controller-runtime"

	"github.com/ionos-cloud/crossplane-provider-ionoscloud/internal/controller/alb/applicationloadbalancer"
	albforwardingrule "github.com/ionos-cloud/crossplane-provider-ionoscloud/internal/controller/alb/forwardingrule"
	"github.com/ionos-cloud/crossplane-provider-ionoscloud/internal/controller/alb/targetgroup"
	"github.com/ionos-cloud/crossplane-provider-ionoscloud/internal/controller/backup/backupunit"
	"github.com/ionos-cloud/crossplane-provider-ionoscloud/internal/controller/compute/cubeserver"
	"github.com/ionos-cloud/crossplane-provider-ionoscloud/internal/controller/compute/datacenter"
	"github.com/ionos-cloud/crossplane-provider-ionoscloud/internal/controller/compute/firewallrule"
	"github.com/ionos-cloud/crossplane-provider-ionoscloud/internal/controller/compute/ipblock"
	"github.com/ionos-cloud/crossplane-provider-ionoscloud/internal/controller/compute/ipfailover"
	"github.com/ionos-cloud/crossplane-provider-ionoscloud/internal/controller/compute/lan"
	"github.com/ionos-cloud/crossplane-provider-ionoscloud/internal/controller/compute/managementgroup"
	"github.com/ionos-cloud/crossplane-provider-ionoscloud/internal/controller/compute/nic"
	pcc "github.com/ionos-cloud/crossplane-provider-ionoscloud/internal/controller/compute/privatecrossconnect"
	"github.com/ionos-cloud/crossplane-provider-ionoscloud/internal/controller/compute/s3key"
	"github.com/ionos-cloud/crossplane-provider-ionoscloud/internal/controller/compute/server"
	"github.com/ionos-cloud/crossplane-provider-ionoscloud/internal/controller/compute/user"
	"github.com/ionos-cloud/crossplane-provider-ionoscloud/internal/controller/compute/volume"
	"github.com/ionos-cloud/crossplane-provider-ionoscloud/internal/controller/dataplatform/dataplatformcluster"
	"github.com/ionos-cloud/crossplane-provider-ionoscloud/internal/controller/dataplatform/dataplatformnodepool"
	"github.com/ionos-cloud/crossplane-provider-ionoscloud/internal/controller/dbaas/mongocluster"
	"github.com/ionos-cloud/crossplane-provider-ionoscloud/internal/controller/dbaas/mongouser"
	"github.com/ionos-cloud/crossplane-provider-ionoscloud/internal/controller/dbaas/postgrescluster"
	"github.com/ionos-cloud/crossplane-provider-ionoscloud/internal/controller/dbaas/postgresuser"
	"github.com/ionos-cloud/crossplane-provider-ionoscloud/internal/controller/k8s/k8scluster"
	"github.com/ionos-cloud/crossplane-provider-ionoscloud/internal/controller/k8s/k8snodepool"

	"github.com/crossplane/crossplane-runtime/pkg/logging"

	"github.com/ionos-cloud/crossplane-provider-ionoscloud/internal/controller/config"
	"github.com/ionos-cloud/crossplane-provider-ionoscloud/internal/utils"
)

// controllerSetup is the func signature of the setup method of a controller.
type controllerSetup func(ctrl.Manager, logging.Logger, workqueue.RateLimiter, *utils.ConfigurationOptions) error

// controllers is a list of controllers which must be setup and initialized.
var controllers = []controllerSetup{
	datacenter.Setup,
	pcc.Setup,
	server.Setup,
	cubeserver.Setup,
	volume.Setup,
	nic.Setup,
	firewallrule.Setup,
	ipblock.Setup,
	ipfailover.Setup,
	k8scluster.Setup,
	k8snodepool.Setup,
	postgrescluster.Setup,
	lan.Setup,
	applicationloadbalancer.Setup,
	albforwardingrule.Setup,
	targetgroup.Setup,
	backupunit.Setup,
	s3key.Setup,
	user.Setup,
	postgresuser.Setup,
	mongocluster.Setup,
	mongouser.Setup,
	dataplatformcluster.Setup,
	dataplatformnodepool.Setup,
}

// Setup creates all IONOS Cloud controllers with the supplied logger
// and adds them to the supplied manager.
func Setup(mgr ctrl.Manager, l logging.Logger, wl workqueue.RateLimiter, options *utils.ConfigurationOptions) error {
<<<<<<< HEAD
	for _, setup := range []func(ctrl.Manager, logging.Logger, workqueue.RateLimiter, *utils.ConfigurationOptions) error{
		datacenter.Setup,
		pcc.Setup,
		server.Setup,
		cubeserver.Setup,
		volume.Setup,
		nic.Setup,
		firewallrule.Setup,
		ipblock.Setup,
		ipfailover.Setup,
		k8scluster.Setup,
		k8snodepool.Setup,
		postgrescluster.Setup,
		lan.Setup,
		applicationloadbalancer.Setup,
		albforwardingrule.Setup,
		targetgroup.Setup,
		backupunit.Setup,
		s3key.Setup,
		postgresuser.Setup,
		mongocluster.Setup,
		mongouser.Setup,
		dataplatformcluster.Setup,
		dataplatformnodepool.Setup,
		managementgroup.Setup,
	} {
=======
	for _, setup := range controllers {
>>>>>>> fd1791b1
		if err := setup(mgr, l, wl, options); err != nil {
			return err
		}
	}
	return config.Setup(mgr, l, wl)
}<|MERGE_RESOLUTION|>--- conflicted
+++ resolved
@@ -81,41 +81,13 @@
 	mongouser.Setup,
 	dataplatformcluster.Setup,
 	dataplatformnodepool.Setup,
+	managementgroup.Setup,
 }
 
 // Setup creates all IONOS Cloud controllers with the supplied logger
 // and adds them to the supplied manager.
 func Setup(mgr ctrl.Manager, l logging.Logger, wl workqueue.RateLimiter, options *utils.ConfigurationOptions) error {
-<<<<<<< HEAD
-	for _, setup := range []func(ctrl.Manager, logging.Logger, workqueue.RateLimiter, *utils.ConfigurationOptions) error{
-		datacenter.Setup,
-		pcc.Setup,
-		server.Setup,
-		cubeserver.Setup,
-		volume.Setup,
-		nic.Setup,
-		firewallrule.Setup,
-		ipblock.Setup,
-		ipfailover.Setup,
-		k8scluster.Setup,
-		k8snodepool.Setup,
-		postgrescluster.Setup,
-		lan.Setup,
-		applicationloadbalancer.Setup,
-		albforwardingrule.Setup,
-		targetgroup.Setup,
-		backupunit.Setup,
-		s3key.Setup,
-		postgresuser.Setup,
-		mongocluster.Setup,
-		mongouser.Setup,
-		dataplatformcluster.Setup,
-		dataplatformnodepool.Setup,
-		managementgroup.Setup,
-	} {
-=======
 	for _, setup := range controllers {
->>>>>>> fd1791b1
 		if err := setup(mgr, l, wl, options); err != nil {
 			return err
 		}
