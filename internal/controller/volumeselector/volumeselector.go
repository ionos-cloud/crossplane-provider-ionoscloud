package volumeselector

import (
	"context"
	"fmt"
	"strconv"
	"strings"

	vv1 "github.com/crossplane/crossplane-runtime/apis/common/v1"
	xpv1 "github.com/crossplane/crossplane-runtime/apis/common/v1"
	"github.com/crossplane/crossplane-runtime/pkg/event"
	"github.com/crossplane/crossplane-runtime/pkg/logging"
	"github.com/crossplane/crossplane-runtime/pkg/meta"
	"github.com/crossplane/crossplane-runtime/pkg/ratelimiter"
	"github.com/crossplane/crossplane-runtime/pkg/reconciler/managed"
	"github.com/crossplane/crossplane-runtime/pkg/resource"
	"github.com/crossplane/crossplane-runtime/pkg/statemetrics"
	sdkgo "github.com/ionos-cloud/sdk-go/v6"
	"github.com/pkg/errors"
<<<<<<< HEAD
	apiErrors "k8s.io/apimachinery/pkg/api/errors"
	"k8s.io/apimachinery/pkg/types"
	ctrl "sigs.k8s.io/controller-runtime"
	"sigs.k8s.io/controller-runtime/pkg/client"
	sigsobj "sigs.k8s.io/controller-runtime/pkg/client"
=======
	"k8s.io/utils/ptr"
	ctrl "sigs.k8s.io/controller-runtime"
	"sigs.k8s.io/controller-runtime/pkg/client"
	"sigs.k8s.io/controller-runtime/pkg/controller"
>>>>>>> 9e3087f6

	"github.com/ionos-cloud/crossplane-provider-ionoscloud/apis/compute/v1alpha1"
	apisv1alpha1 "github.com/ionos-cloud/crossplane-provider-ionoscloud/apis/v1alpha1"
	"github.com/ionos-cloud/crossplane-provider-ionoscloud/internal/clients"
	"github.com/ionos-cloud/crossplane-provider-ionoscloud/internal/clients/compute"
	"github.com/ionos-cloud/crossplane-provider-ionoscloud/internal/clients/compute/server"
	"github.com/ionos-cloud/crossplane-provider-ionoscloud/internal/controller/serverset"
	"github.com/ionos-cloud/crossplane-provider-ionoscloud/internal/utils"
)

const errNotVolumeSelector = "managed resource is not a Volumeselector custom resource"

const (
	// IndexLabel <serverset_serverset_name>-<resource_type>-ri
	IndexLabel = "%s-%s-ri"
	// VolumeIndexLabel <serverset_serverset_name>-<resource_type>-i
	VolumeIndexLabel = "%s-%s-i"
)

// ResourceDataVolume is the res name for the volume
const ResourceDataVolume = "dv"

// Setup adds a controller that reconciles Volumeselector managed resources.
func Setup(mgr ctrl.Manager, opts *utils.ConfigurationOptions) error {
	name := managed.ControllerName(v1alpha1.VolumeselectorGroupKind)
	logger := opts.CtrlOpts.Logger
	if opts.CtrlOpts.MetricOptions != nil && opts.CtrlOpts.MetricOptions.MRStateMetrics != nil {
		stateMetricsRecorder := statemetrics.NewMRStateRecorder(
			mgr.GetClient(), opts.CtrlOpts.Logger, opts.CtrlOpts.MetricOptions.MRStateMetrics, &v1alpha1.VolumeselectorList{}, opts.CtrlOpts.MetricOptions.PollStateMetricInterval,
		)
		if err := mgr.Add(stateMetricsRecorder); err != nil {
			return errors.Wrap(err, "cannot register MR state metrics recorder for kind"+name)
		}
	}
	return ctrl.NewControllerManagedBy(mgr).
		Named(name).
		WithOptions(controller.Options{
			MaxConcurrentReconciles: opts.GetMaxConcurrentReconcileRate(v1alpha1.VolumeselectorKind),
			RateLimiter:             ratelimiter.NewController(),
			RecoverPanic:            ptr.To(true),
		}).
		WithEventFilter(resource.DesiredStateChanged()).
		For(&v1alpha1.Volumeselector{}).
		Complete(managed.NewReconciler(mgr,
			resource.ManagedKind(v1alpha1.VolumeselectorGroupVersionKind),
			managed.WithExternalConnecter(&connectorVolumeselector{
				kube:  mgr.GetClient(),
				usage: resource.NewProviderConfigUsageTracker(mgr.GetClient(), &apisv1alpha1.ProviderConfigUsage{}),
				log:   logger}),
			managed.WithReferenceResolver(managed.NewAPISimpleReferenceResolver(mgr.GetClient())),
			managed.WithInitializers(),
			managed.WithPollInterval(opts.GetPollInterval()),
			managed.WithTimeout(opts.GetTimeout()),
			managed.WithCreationGracePeriod(opts.GetCreationGracePeriod()),
			managed.WithLogger(logger.WithValues("controller", name)),
			managed.WithMetricRecorder(opts.CtrlOpts.MetricOptions.MRMetrics),
			managed.WithRecorder(event.NewAPIRecorder(mgr.GetEventRecorderFor(name)))))
}

// A connectorVolumeselector is expected to produce an ExternalClient when its Connect method
// is called.
type connectorVolumeselector struct {
	kube  client.Client
	usage resource.Tracker
	log   logging.Logger
}

// Connect typically produces an ExternalClient by:
// 1. Tracking that the managed resource is using a ProviderConfig.
// 2. Getting the managed resource's ProviderConfig.
// 3. Getting the credentials specified by the ProviderConfig.
// 4. Using the credentials to form a client.
func (c *connectorVolumeselector) Connect(ctx context.Context, mg resource.Managed) (managed.ExternalClient, error) {
	_, ok := mg.(*v1alpha1.Volumeselector)
	if !ok {
		return nil, errors.New(errNotVolumeSelector)
	}
	svc, err := clients.ConnectForCRD(ctx, mg, c.kube, c.usage)
	return &externalVolumeselector{
		serverClient: &server.APIClient{IonosServices: svc},
		kube:         c.kube,
		log:          c.log}, err
}

// An ExternalClient observes, then either creates, updates, or deletes an
// externalVolumeselector resource to ensure it reflects the managed resource's desired state.
type externalVolumeselector struct {
	kube         client.Client
	serverClient server.Client
	log          logging.Logger
}

func (c *externalVolumeselector) Observe(ctx context.Context, mg resource.Managed) (managed.ExternalObservation, error) {
	cr, ok := mg.(*v1alpha1.Volumeselector)
	if !ok {
		return managed.ExternalObservation{}, errors.New(errNotVolumeSelector)
	}

	// External Name of the CR is the Volumeselector ID
	if meta.GetExternalName(cr) == "" || meta.WasDeleted(cr) {
		return managed.ExternalObservation{}, nil
	}
	// Remove pending annotations for all the resources of the statefulServerSet in case of a reboot, so creation can continue
	if err := c.removePendingAnnotations(ctx, *cr); err != nil {
		return managed.ExternalObservation{}, err
	}
	for replicaIndex := 0; replicaIndex < cr.Spec.ForProvider.Replicas; replicaIndex++ {
		volumeList, serverList, err := c.getVolumesAndServers(ctx, cr.Spec.ForProvider.ServersetName, replicaIndex)
		if err != nil {
			return managed.ExternalObservation{}, err
		}
		if !c.areVolumesAndServersReady(volumeList, serverList) {
			return managed.ExternalObservation{
				ResourceExists:    true,
				ResourceUpToDate:  true,
				ConnectionDetails: managed.ConnectionDetails{},
			}, nil
		}
		isAttached := false
		for _, volume := range volumeList.Items {
			if isAttached, err = c.serverClient.IsVolumeAttached(ctx, serverList.Items[0].Spec.ForProvider.DatacenterCfg.DatacenterID,
				serverList.Items[0].Status.AtProvider.ServerID, volume.Status.AtProvider.VolumeID); err != nil {
				return managed.ExternalObservation{}, err
			}
			if !isAttached {
				return managed.ExternalObservation{
					ResourceExists:    true,
					ResourceUpToDate:  false,
					ConnectionDetails: managed.ConnectionDetails{},
				}, nil
			}
		}
	}
	cr.Status.AtProvider.State = sdkgo.Available
	cr.Status.SetConditions(xpv1.Available())
	return managed.ExternalObservation{
		ResourceExists:    true,
		ResourceUpToDate:  true,
		ConnectionDetails: managed.ConnectionDetails{},
	}, nil
}

func (c *externalVolumeselector) Create(ctx context.Context, mg resource.Managed) (managed.ExternalCreation, error) {
	cr, ok := mg.(*v1alpha1.Volumeselector)
	c.log.Debug("Create volumeselector", "name", cr.Name, "serverset", cr.Spec.ForProvider.ServersetName)

	if !ok {
		return managed.ExternalCreation{}, errors.New(errNotVolumeSelector)
	}
	cr.SetConditions(xpv1.Creating())

	meta.SetExternalName(cr, cr.Name)
	return managed.ExternalCreation{}, nil
}

func (c *externalVolumeselector) Update(ctx context.Context, mg resource.Managed) (managed.ExternalUpdate, error) {
	cr, ok := mg.(*v1alpha1.Volumeselector)
	c.log.Debug("Update volumeselector	", "name", cr.Name, "serverset", cr.Spec.ForProvider.ServersetName)
	if !ok {
		return managed.ExternalUpdate{}, errors.New(errNotVolumeSelector)
	}
	if meta.GetExternalName(cr) == "" {
		return managed.ExternalUpdate{}, nil
	}
	for replicaIndex := 0; replicaIndex < cr.Spec.ForProvider.Replicas; replicaIndex++ {
		volumeList, serverList, err := c.getVolumesAndServers(ctx, cr.Spec.ForProvider.ServersetName, replicaIndex)
		if err != nil {
			return managed.ExternalUpdate{}, err
		}
		if !c.areVolumesAndServersReady(volumeList, serverList) {
			continue
		}
		for _, volume := range volumeList.Items {
			if err = c.attachVolume(ctx, serverList.Items[0].Spec.ForProvider.DatacenterCfg.DatacenterID,
				serverList.Items[0].Status.AtProvider.ServerID, volume.Status.AtProvider.VolumeID); err != nil {
				return managed.ExternalUpdate{}, err
			}
		}

	}
	return managed.ExternalUpdate{}, nil
}

func (c *externalVolumeselector) Delete(ctx context.Context, mg resource.Managed) (managed.ExternalDelete, error) {
	cr, ok := mg.(*v1alpha1.Volumeselector)
	if !ok {
		return managed.ExternalDelete{}, errors.New(errNotVolumeSelector)
	}
	if meta.GetExternalName(cr) == "" {
		return managed.ExternalDelete{}, nil
	}
	meta.SetExternalName(cr, "")
	cr.SetConditions(xpv1.Deleting())
	return managed.ExternalDelete{}, nil
}

// listResFromSSetWithIndex - lists resources from a stateful server set with a specific index label
func listResFromSSetWithIndex(ctx context.Context, kube client.Client, label string, index int, list client.ObjectList) error {
	return kube.List(ctx, list, client.MatchingLabels{
		label: strconv.Itoa(index),
	})
}

func (c *externalVolumeselector) attachVolume(ctx context.Context, datacenterID, serverID, volumeID string) error {
	if datacenterID == "" || serverID == "" || volumeID == "" {
		return errors.New("datacenterID, serverID and volumeID cannot be empty")
	}
	c.log.Debug("attachVolume, starting to attach Volume", "volumeID", volumeID)
	isAttached := false
	var err error
	if isAttached, err = c.serverClient.IsVolumeAttached(ctx, datacenterID, serverID, volumeID); err != nil {
		return err
	}
	if isAttached {
		return nil
	}

	_, apiResponse, err := c.serverClient.AttachVolume(ctx, datacenterID, serverID, sdkgo.Volume{Id: &volumeID})
	if err != nil {
		return err
	}
	if err = compute.WaitForRequest(ctx, c.serverClient.GetAPIClient(), apiResponse); err != nil {
		return err
	}
	c.log.Debug("attachVolume, finished attaching Volume", "volumeID", volumeID)
	return nil
}

func (c *externalVolumeselector) areVolumesAndServersReady(volumeList v1alpha1.VolumeList, serverList v1alpha1.ServerList) bool {
	if len(volumeList.Items) == 0 {
		c.log.Info("volumeselector no Volumes found")
		return false
	}
	if len(serverList.Items) == 0 {
		c.log.Info("volumeselector no Servers found")
		return false
	}
	for _, volume := range volumeList.Items {
		if volume.Status.AtProvider.VolumeID == "" {
			c.log.Info("volumeselector Volume does not have ID", "name", volume.Name)
			return false
		}
	}
	if serverList.Items[0].Spec.ForProvider.DatacenterCfg.DatacenterID == "" {
		c.log.Info("Server does not have dcID", "name", serverList.Items[0].Name)
		return false
	}
	if serverList.Items[0].Status.AtProvider.ServerID == "" {
		c.log.Info("Server does not have ID", "name", serverList.Items[0].Name)
		return false
	}

	return true
}

func (c *externalVolumeselector) getVolumesAndServers(ctx context.Context, serversetName string, replicaIndex int) (v1alpha1.VolumeList, v1alpha1.ServerList, error) {
	volumeList := v1alpha1.VolumeList{}
	serverList := v1alpha1.ServerList{}
	err := listResFromSSetWithIndex(ctx, c.kube, fmt.Sprintf(IndexLabel, serversetName, ResourceDataVolume), replicaIndex, &volumeList)
	if err != nil {
		return volumeList, serverList, err
	}
	// get server by index

	err = serverset.ListResFromSSetWithIndex(ctx, c.kube, serversetName, serverset.ResourceServer, replicaIndex, &serverList)
	if err != nil {
		return volumeList, serverList, err
	}
	return volumeList, serverList, err
}

func (c *externalVolumeselector) getAllWithLabel(ctx context.Context, labelKey, labelValue string, list client.ObjectList) {
	if err := c.kube.List(ctx, list, client.MatchingLabels{
		labelKey: labelValue,
	}); err != nil {
		if !apiErrors.IsNotFound(err) {
			c.log.Info("[volumeselector] While listing resources with label", "labelKey", labelKey, "labelValue", labelValue, "error", err)
		}
	}
}

const errCreateIncomplete = "cannot determine creation result - remove the " + meta.AnnotationKeyExternalCreatePending + " annotation if it is safe to proceed"
const (
	statefulServerSetLabel = "statefulServerSet"
	serversetLabel         = "serverset"
)

// removePendingAnnotations - removes the pending annotations from the resources of the statefulserverset in case of a reboot
func (c *externalVolumeselector) removePendingAnnotations(ctx context.Context, cr v1alpha1.Volumeselector) error {
	sssetName := cr.GetLabels()[statefulServerSetLabel]
	ssset := v1alpha1.StatefulServerSet{}
	if err := c.kube.Get(ctx, types.NamespacedName{Name: sssetName}, &ssset); err != nil {
		if !apiErrors.IsNotFound(err) {
			return err
		}
	}
	conditions := ssset.Status.ResourceStatus.Conditions
	if err := c.handlePendingAnnotations(ctx, conditions, &ssset); err != nil {
		return err
	}

	sset := v1alpha1.ServerSet{}
	if err := c.kube.Get(ctx, types.NamespacedName{Name: cr.Spec.ForProvider.ServersetName}, &sset); err != nil {
		if !apiErrors.IsNotFound(err) {
			return err
		}
	}
	conditions = sset.Status.ResourceStatus.Conditions
	if err := c.handlePendingAnnotations(ctx, conditions, &sset); err != nil {
		return err
	}
	datVolumeList := v1alpha1.VolumeList{}
	c.getAllWithLabel(ctx, statefulServerSetLabel, sssetName, &datVolumeList)
	if len(datVolumeList.Items) > 0 {
		for _, dataVolume := range datVolumeList.Items {
			conditions = dataVolume.Status.ResourceStatus.Conditions
			err := c.handlePendingAnnotations(ctx, conditions, &dataVolume)
			if err != nil {
				return err
			}
		}
	}

	lanList := v1alpha1.LanList{}
	c.getAllWithLabel(ctx, statefulServerSetLabel, sssetName, &lanList)
	if len(lanList.Items) > 0 {
		for _, foundLan := range lanList.Items {
			conditions = foundLan.Status.ResourceStatus.Conditions
			err := c.handlePendingAnnotations(ctx, conditions, &foundLan)
			if err != nil {
				return err
			}
		}
	}

	// serverset resources
	serverList := v1alpha1.ServerList{}
	c.getAllWithLabel(ctx, serversetLabel, cr.Spec.ForProvider.ServersetName, &serverList)
	if len(serverList.Items) > 0 {
		for _, foundServer := range serverList.Items {
			conditions = foundServer.Status.ResourceStatus.Conditions
			err := c.handlePendingAnnotations(ctx, conditions, &foundServer)
			if err != nil {
				return err
			}
		}
	}

	bootVolumeList := v1alpha1.VolumeList{}
	c.getAllWithLabel(ctx, serversetLabel, cr.Spec.ForProvider.ServersetName, &bootVolumeList)
	if len(bootVolumeList.Items) > 0 {
		for _, foundBootVolume := range bootVolumeList.Items {
			conditions = foundBootVolume.Status.ResourceStatus.Conditions
			err := c.handlePendingAnnotations(ctx, conditions, &foundBootVolume)
			if err != nil {
				return err
			}
		}
	}

	nicList := v1alpha1.NicList{}
	c.getAllWithLabel(ctx, serversetLabel, cr.Spec.ForProvider.ServersetName, &nicList)
	if len(nicList.Items) > 0 {
		for _, foundNic := range nicList.Items {
			conditions = foundNic.Status.ResourceStatus.Conditions
			if err := c.handlePendingAnnotations(ctx, conditions, &foundNic); err != nil {
				return err
			}
		}
	}

	fwRuleList := v1alpha1.FirewallRuleList{}
	c.getAllWithLabel(ctx, serversetLabel, cr.Spec.ForProvider.ServersetName, &fwRuleList)
	if len(fwRuleList.Items) > 0 {
		for _, foundFwRule := range fwRuleList.Items {
			conditions = foundFwRule.Status.ResourceStatus.Conditions
			if err := c.handlePendingAnnotations(ctx, conditions, &foundFwRule); err != nil {
				return err
			}
		}
	}
	return nil
}

// handlePendingAnnotations - handles pending annotations for the given object. The annotation will be removed only in case of a reboot which triggers an errCreateIncomplete
func (c *externalVolumeselector) handlePendingAnnotations(ctx context.Context, conditions []vv1.Condition, obj sigsobj.Object) error {
	if obj == nil {
		return nil
	}
	if len(conditions) > 0 {
		for _, condition := range conditions {
			// pending := meta.GetExternalCreatePending(obj)
			if strings.Contains(condition.Message, errCreateIncomplete) { // &&  && condition.LastTransitionTime.After(pending)
				c.log.Info("[volumeselector] handlePendingAnnotations create pending annotation removed from obj", "name", obj.GetName(), "kind", obj.GetObjectKind())
				meta.RemoveAnnotations(obj, meta.AnnotationKeyExternalCreatePending)
				err := c.kube.Update(ctx, obj)
				if err != nil {
					c.log.Info("[volumeselector] error removing pending annotation from", "kind", obj.GetObjectKind(), "name", obj.GetName(), "error", err)
					return err
				}
			}
		}
	}
	return nil
}

// Disconnect does nothing because there are no resources to release. Needs to be implemented starting from crossplane-runtime v0.17
func (c *externalVolumeselector) Disconnect(_ context.Context) error {
	return nil
}<|MERGE_RESOLUTION|>--- conflicted
+++ resolved
@@ -4,31 +4,20 @@
 	"context"
 	"fmt"
 	"strconv"
-	"strings"
-
-	vv1 "github.com/crossplane/crossplane-runtime/apis/common/v1"
+
 	xpv1 "github.com/crossplane/crossplane-runtime/apis/common/v1"
 	"github.com/crossplane/crossplane-runtime/pkg/event"
 	"github.com/crossplane/crossplane-runtime/pkg/logging"
 	"github.com/crossplane/crossplane-runtime/pkg/meta"
-	"github.com/crossplane/crossplane-runtime/pkg/ratelimiter"
 	"github.com/crossplane/crossplane-runtime/pkg/reconciler/managed"
 	"github.com/crossplane/crossplane-runtime/pkg/resource"
 	"github.com/crossplane/crossplane-runtime/pkg/statemetrics"
 	sdkgo "github.com/ionos-cloud/sdk-go/v6"
 	"github.com/pkg/errors"
-<<<<<<< HEAD
-	apiErrors "k8s.io/apimachinery/pkg/api/errors"
-	"k8s.io/apimachinery/pkg/types"
-	ctrl "sigs.k8s.io/controller-runtime"
-	"sigs.k8s.io/controller-runtime/pkg/client"
-	sigsobj "sigs.k8s.io/controller-runtime/pkg/client"
-=======
 	"k8s.io/utils/ptr"
 	ctrl "sigs.k8s.io/controller-runtime"
 	"sigs.k8s.io/controller-runtime/pkg/client"
 	"sigs.k8s.io/controller-runtime/pkg/controller"
->>>>>>> 9e3087f6
 
 	"github.com/ionos-cloud/crossplane-provider-ionoscloud/apis/compute/v1alpha1"
 	apisv1alpha1 "github.com/ionos-cloud/crossplane-provider-ionoscloud/apis/v1alpha1"
@@ -70,7 +59,6 @@
 			RateLimiter:             ratelimiter.NewController(),
 			RecoverPanic:            ptr.To(true),
 		}).
-		WithEventFilter(resource.DesiredStateChanged()).
 		For(&v1alpha1.Volumeselector{}).
 		Complete(managed.NewReconciler(mgr,
 			resource.ManagedKind(v1alpha1.VolumeselectorGroupVersionKind),
@@ -131,10 +119,7 @@
 	if meta.GetExternalName(cr) == "" || meta.WasDeleted(cr) {
 		return managed.ExternalObservation{}, nil
 	}
-	// Remove pending annotations for all the resources of the statefulServerSet in case of a reboot, so creation can continue
-	if err := c.removePendingAnnotations(ctx, *cr); err != nil {
-		return managed.ExternalObservation{}, err
-	}
+
 	for replicaIndex := 0; replicaIndex < cr.Spec.ForProvider.Replicas; replicaIndex++ {
 		volumeList, serverList, err := c.getVolumesAndServers(ctx, cr.Spec.ForProvider.ServersetName, replicaIndex)
 		if err != nil {
@@ -143,7 +128,7 @@
 		if !c.areVolumesAndServersReady(volumeList, serverList) {
 			return managed.ExternalObservation{
 				ResourceExists:    true,
-				ResourceUpToDate:  true,
+				ResourceUpToDate:  false,
 				ConnectionDetails: managed.ConnectionDetails{},
 			}, nil
 		}
@@ -300,141 +285,6 @@
 	return volumeList, serverList, err
 }
 
-func (c *externalVolumeselector) getAllWithLabel(ctx context.Context, labelKey, labelValue string, list client.ObjectList) {
-	if err := c.kube.List(ctx, list, client.MatchingLabels{
-		labelKey: labelValue,
-	}); err != nil {
-		if !apiErrors.IsNotFound(err) {
-			c.log.Info("[volumeselector] While listing resources with label", "labelKey", labelKey, "labelValue", labelValue, "error", err)
-		}
-	}
-}
-
-const errCreateIncomplete = "cannot determine creation result - remove the " + meta.AnnotationKeyExternalCreatePending + " annotation if it is safe to proceed"
-const (
-	statefulServerSetLabel = "statefulServerSet"
-	serversetLabel         = "serverset"
-)
-
-// removePendingAnnotations - removes the pending annotations from the resources of the statefulserverset in case of a reboot
-func (c *externalVolumeselector) removePendingAnnotations(ctx context.Context, cr v1alpha1.Volumeselector) error {
-	sssetName := cr.GetLabels()[statefulServerSetLabel]
-	ssset := v1alpha1.StatefulServerSet{}
-	if err := c.kube.Get(ctx, types.NamespacedName{Name: sssetName}, &ssset); err != nil {
-		if !apiErrors.IsNotFound(err) {
-			return err
-		}
-	}
-	conditions := ssset.Status.ResourceStatus.Conditions
-	if err := c.handlePendingAnnotations(ctx, conditions, &ssset); err != nil {
-		return err
-	}
-
-	sset := v1alpha1.ServerSet{}
-	if err := c.kube.Get(ctx, types.NamespacedName{Name: cr.Spec.ForProvider.ServersetName}, &sset); err != nil {
-		if !apiErrors.IsNotFound(err) {
-			return err
-		}
-	}
-	conditions = sset.Status.ResourceStatus.Conditions
-	if err := c.handlePendingAnnotations(ctx, conditions, &sset); err != nil {
-		return err
-	}
-	datVolumeList := v1alpha1.VolumeList{}
-	c.getAllWithLabel(ctx, statefulServerSetLabel, sssetName, &datVolumeList)
-	if len(datVolumeList.Items) > 0 {
-		for _, dataVolume := range datVolumeList.Items {
-			conditions = dataVolume.Status.ResourceStatus.Conditions
-			err := c.handlePendingAnnotations(ctx, conditions, &dataVolume)
-			if err != nil {
-				return err
-			}
-		}
-	}
-
-	lanList := v1alpha1.LanList{}
-	c.getAllWithLabel(ctx, statefulServerSetLabel, sssetName, &lanList)
-	if len(lanList.Items) > 0 {
-		for _, foundLan := range lanList.Items {
-			conditions = foundLan.Status.ResourceStatus.Conditions
-			err := c.handlePendingAnnotations(ctx, conditions, &foundLan)
-			if err != nil {
-				return err
-			}
-		}
-	}
-
-	// serverset resources
-	serverList := v1alpha1.ServerList{}
-	c.getAllWithLabel(ctx, serversetLabel, cr.Spec.ForProvider.ServersetName, &serverList)
-	if len(serverList.Items) > 0 {
-		for _, foundServer := range serverList.Items {
-			conditions = foundServer.Status.ResourceStatus.Conditions
-			err := c.handlePendingAnnotations(ctx, conditions, &foundServer)
-			if err != nil {
-				return err
-			}
-		}
-	}
-
-	bootVolumeList := v1alpha1.VolumeList{}
-	c.getAllWithLabel(ctx, serversetLabel, cr.Spec.ForProvider.ServersetName, &bootVolumeList)
-	if len(bootVolumeList.Items) > 0 {
-		for _, foundBootVolume := range bootVolumeList.Items {
-			conditions = foundBootVolume.Status.ResourceStatus.Conditions
-			err := c.handlePendingAnnotations(ctx, conditions, &foundBootVolume)
-			if err != nil {
-				return err
-			}
-		}
-	}
-
-	nicList := v1alpha1.NicList{}
-	c.getAllWithLabel(ctx, serversetLabel, cr.Spec.ForProvider.ServersetName, &nicList)
-	if len(nicList.Items) > 0 {
-		for _, foundNic := range nicList.Items {
-			conditions = foundNic.Status.ResourceStatus.Conditions
-			if err := c.handlePendingAnnotations(ctx, conditions, &foundNic); err != nil {
-				return err
-			}
-		}
-	}
-
-	fwRuleList := v1alpha1.FirewallRuleList{}
-	c.getAllWithLabel(ctx, serversetLabel, cr.Spec.ForProvider.ServersetName, &fwRuleList)
-	if len(fwRuleList.Items) > 0 {
-		for _, foundFwRule := range fwRuleList.Items {
-			conditions = foundFwRule.Status.ResourceStatus.Conditions
-			if err := c.handlePendingAnnotations(ctx, conditions, &foundFwRule); err != nil {
-				return err
-			}
-		}
-	}
-	return nil
-}
-
-// handlePendingAnnotations - handles pending annotations for the given object. The annotation will be removed only in case of a reboot which triggers an errCreateIncomplete
-func (c *externalVolumeselector) handlePendingAnnotations(ctx context.Context, conditions []vv1.Condition, obj sigsobj.Object) error {
-	if obj == nil {
-		return nil
-	}
-	if len(conditions) > 0 {
-		for _, condition := range conditions {
-			// pending := meta.GetExternalCreatePending(obj)
-			if strings.Contains(condition.Message, errCreateIncomplete) { // &&  && condition.LastTransitionTime.After(pending)
-				c.log.Info("[volumeselector] handlePendingAnnotations create pending annotation removed from obj", "name", obj.GetName(), "kind", obj.GetObjectKind())
-				meta.RemoveAnnotations(obj, meta.AnnotationKeyExternalCreatePending)
-				err := c.kube.Update(ctx, obj)
-				if err != nil {
-					c.log.Info("[volumeselector] error removing pending annotation from", "kind", obj.GetObjectKind(), "name", obj.GetName(), "error", err)
-					return err
-				}
-			}
-		}
-	}
-	return nil
-}
-
 // Disconnect does nothing because there are no resources to release. Needs to be implemented starting from crossplane-runtime v0.17
 func (c *externalVolumeselector) Disconnect(_ context.Context) error {
 	return nil
