--- conflicted
+++ resolved
@@ -184,11 +184,7 @@
 
 // Update - updates the lan CR and waits until in reaches AVAILABLE state
 func (k *kubeDataVolumeController) Update(ctx context.Context, cr *v1alpha1.StatefulServerSet, replicaIndex, volumeIndex int) (v1alpha1.Volume, error) {
-<<<<<<< HEAD
-	name := fmt.Sprintf("%s-%s-%d-%d", cr.GetName(), volumeselector.ResourceDataVolume, replicaIndex, volumeIndex)
-=======
 	name := generateNameFrom(cr.GetName(), volumeselector.ResourceDataVolume, replicaIndex, volumeIndex)
->>>>>>> 1a2e2f39
 
 	updateKubeDataVolume, err := k.Get(ctx, name, cr.Namespace)
 	if err != nil {
@@ -217,12 +213,7 @@
 
 // isVolumeUpToDate - checks if the lan is up-to-date and update the kube lan object if needed
 func isVolumeUpToDate(spec *v1alpha1.StatefulServerSetVolumeSpec, lan *v1alpha1.Volume) bool {
-<<<<<<< HEAD
-	switch {
-	case lan.Spec.ForProvider.Size != spec.Size:
-=======
 	if lan.Spec.ForProvider.Size != spec.Size {
->>>>>>> 1a2e2f39
 		lan.Spec.ForProvider.Size = spec.Size
 		return false
 	}
