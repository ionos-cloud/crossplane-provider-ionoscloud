--- conflicted
+++ resolved
@@ -26,6 +26,7 @@
 	ListVolumes(ctx context.Context, cr *v1alpha1.StatefulServerSet) (*v1alpha1.VolumeList, error)
 	Get(ctx context.Context, volumeName, ns string) (*v1alpha1.Volume, error)
 	Update(ctx context.Context, cr *v1alpha1.StatefulServerSet, replicaIndex, volumeIndex int) (v1alpha1.Volume, error)
+	Delete(ctx context.Context, name, namespace string) error
 	Ensure(ctx context.Context, cr *v1alpha1.StatefulServerSet, replicaIndex, version int) error
 }
 
@@ -122,6 +123,7 @@
 }
 
 func (k *kubeDataVolumeController) isDataVolumeDeleted(ctx context.Context, name, namespace string) (bool, error) {
+	k.log.Info("Checking if DataVolume is deleted", "name", name, "namespace", namespace)
 	obj := &v1alpha1.Volume{}
 	err := k.kube.Get(ctx, types.NamespacedName{
 		Namespace: namespace,
@@ -156,20 +158,12 @@
 				DeletionPolicy:          cr.GetDeletionPolicy(),
 			},
 			ForProvider: v1alpha1.VolumeParameters{
-<<<<<<< HEAD
 				DatacenterCfg:    cr.Spec.ForProvider.DatacenterCfg,
 				Name:             generateNameFrom(cr.Spec.ForProvider.Volumes[volumeIndex].Metadata.Name, replicaIndex, volumeIndex),
 				AvailabilityZone: serverset.GetZoneFromIndex(replicaIndex),
 				Size:             cr.Spec.ForProvider.Volumes[volumeIndex].Spec.Size,
 				Type:             cr.Spec.ForProvider.Volumes[volumeIndex].Spec.Type,
-=======
-				DatacenterCfg:     cr.Spec.ForProvider.DatacenterCfg,
-				Name:              generateProviderNameFromIndex(cr.Spec.ForProvider.Volumes[volumeIndex].Metadata.Name, volumeIndex),
-				AvailabilityZone:  serverset.GetZoneFromIndex(replicaIndex),
-				Size:              cr.Spec.ForProvider.Volumes[volumeIndex].Spec.Size,
-				Type:              cr.Spec.ForProvider.Volumes[volumeIndex].Spec.Type,
 				DiscVirtioHotPlug: true,
->>>>>>> a67377a1
 			},
 		}}
 	if cr.Spec.ForProvider.Volumes[volumeIndex].Spec.Image != "" {
