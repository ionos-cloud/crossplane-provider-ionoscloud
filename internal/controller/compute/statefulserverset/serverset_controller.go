package statefulserverset

import (
	"context"
	"errors"
	"fmt"

	xpv1 "github.com/crossplane/crossplane-runtime/apis/common/v1"
	"github.com/crossplane/crossplane-runtime/pkg/logging"
	"github.com/crossplane/crossplane-runtime/pkg/meta"
	apiErrors "k8s.io/apimachinery/pkg/api/errors"
	metav1 "k8s.io/apimachinery/pkg/apis/meta/v1"
	"k8s.io/apimachinery/pkg/types"
	"sigs.k8s.io/controller-runtime/pkg/client"

	"github.com/ionos-cloud/crossplane-provider-ionoscloud/apis/compute/v1alpha1"
	"github.com/ionos-cloud/crossplane-provider-ionoscloud/pkg/kube"
)

type kubeSSetControlManager interface {
	Create(ctx context.Context, cr *v1alpha1.StatefulServerSet) (*v1alpha1.ServerSet, error)
	Ensure(ctx context.Context, cr *v1alpha1.StatefulServerSet) error
	Update(ctx context.Context, cr *v1alpha1.StatefulServerSet) (v1alpha1.ServerSet, error)
	Get(ctx context.Context, ssetName, ns string) (*v1alpha1.ServerSet, error)
}

// kubeServerSetController - kubernetes client wrapper for server set resources
type kubeServerSetController struct {
	kube client.Client
	log  logging.Logger
}

// Create creates a server set CR and waits until in reaches AVAILABLE state
func (k *kubeServerSetController) Create(ctx context.Context, cr *v1alpha1.StatefulServerSet) (*v1alpha1.ServerSet, error) {
	SSet := extractSSetFromSSSet(cr)
	k.log.Info("Creating ServerSet", "name", SSet.Name)

	if err := k.kube.Create(ctx, SSet); err != nil {
		return nil, err
	}

	k.log.Info("Finished creating ServerSet", "name", SSet.Name)
	return SSet, nil
}

// Update updates a server set CR
func (k *kubeServerSetController) Update(ctx context.Context, cr *v1alpha1.StatefulServerSet) (v1alpha1.ServerSet, error) {
	name := getSSetName(cr)
	updateObj, err := k.Get(ctx, name, cr.Namespace)
	if err != nil {
		return v1alpha1.ServerSet{}, err
	}

	areResUpToDate, err := areSSetResourcesUpToDate(ctx, k.kube, cr)
	if err != nil {
		return v1alpha1.ServerSet{}, err
	}
	if areResUpToDate {
		k.log.Info("ServerSet resources are up to date", "name", name)
		return v1alpha1.ServerSet{}, nil
	}

	k.log.Info("Updating ServerSet", "name", name)
	updateObj.Spec.ForProvider.Replicas = cr.Spec.ForProvider.Replicas
	updateObj.Spec.ForProvider.Template = cr.Spec.ForProvider.Template
	updateObj.Spec.ForProvider.BootVolumeTemplate = cr.Spec.ForProvider.BootVolumeTemplate
	if err := k.kube.Update(ctx, updateObj); err != nil {
		return v1alpha1.ServerSet{}, err
	}

	updateObj, err = k.Get(ctx, name, cr.Namespace)
	if err != nil {
		return v1alpha1.ServerSet{}, err
	}
	k.log.Info("Finished updating ServerSet", "name", name)
	return *updateObj, nil
}

// isAvailable - checks if a lan is available
func (k *kubeServerSetController) isAvailable(ctx context.Context, name, namespace string) (bool, error) {
	obj, err := k.Get(ctx, name, namespace)
	if err != nil {
		if apiErrors.IsNotFound(err) {
			return false, nil
		}
		return false, err
	}
	if obj == nil {
		return false, nil
	}
	if obj.Annotations[meta.AnnotationKeyExternalCreateFailed] != "" {
		// todo add here the internal ReconcileError if possible
		return false, kube.ErrExternalCreateFailed
	}
	if (len(obj.Status.AtProvider.ReplicaStatuses) == obj.Spec.ForProvider.Replicas) &&
		(obj.GetCondition(xpv1.TypeReady).Equal(xpv1.Available())) {
		return true, nil
	}
	return false, err
}

// Ensure - creates a server set if it does not exist
func (k *kubeServerSetController) Ensure(ctx context.Context, cr *v1alpha1.StatefulServerSet) error {
	SSetName := getSSetName(cr)
	k.log.Info("Ensuring ServerSet", "name", SSetName)
	kubeSSet := &v1alpha1.ServerSet{}
	err := k.kube.Get(ctx, types.NamespacedName{Name: SSetName, Namespace: cr.Namespace}, kubeSSet)
	if kubeSSet != nil && kubeSSet.Annotations[meta.AnnotationKeyExternalCreateFailed] != "" {
		return kube.ErrExternalCreateFailed
	}
	switch {
	case err != nil && apiErrors.IsNotFound(err):
		_, err := k.Create(ctx, cr)
		if err != nil {
			return err
		}
<<<<<<< HEAD

		if err = kube.WaitForResource(ctx, kube.ServersetReadyTimeout, k.isAvailable, SSetName, cr.Namespace); err != nil {
			if errors.Is(err, kube.ErrExternalCreateFailed) {
				_ = k.Delete(ctx, SSetName, cr.Namespace)
			}
			return err
		}
=======
		return kube.WaitForResource(ctx, kube.ServerSetReadyTimeout, k.isAvailable, SSetName, cr.Namespace)
>>>>>>> 54cbea3c
	case err != nil:
		return err
	default:
		k.log.Info("ServerSet already exists", "name", SSetName)
		return nil
	}
	return nil
}

// Get - returns a serverset kubernetes object
func (k *kubeServerSetController) Get(ctx context.Context, ssetName, ns string) (*v1alpha1.ServerSet, error) {
	obj := &v1alpha1.ServerSet{}
	err := k.kube.Get(ctx, types.NamespacedName{
		Namespace: ns,
		Name:      ssetName,
	}, obj)
	return obj, err
}

func extractSSetFromSSSet(sSSet *v1alpha1.StatefulServerSet) *v1alpha1.ServerSet {
	return &v1alpha1.ServerSet{
		ObjectMeta: metav1.ObjectMeta{
			Name:      getSSetName(sSSet),
			Namespace: sSSet.Namespace,
			Labels: map[string]string{
				statefulServerSetLabel: sSSet.Name,
			},
		},
		Spec: v1alpha1.ServerSetSpec{
			ResourceSpec: xpv1.ResourceSpec{
				ProviderConfigReference: sSSet.GetProviderConfigReference(),
				ManagementPolicies:      sSSet.GetManagementPolicies(),
			},
			ForProvider: v1alpha1.ServerSetParameters{
				Replicas:           sSSet.Spec.ForProvider.Replicas,
				DatacenterCfg:      sSSet.Spec.ForProvider.DatacenterCfg,
				Template:           sSSet.Spec.ForProvider.Template,
				BootVolumeTemplate: sSSet.Spec.ForProvider.BootVolumeTemplate,
			},
		},
	}
}

func getSSetName(cr *v1alpha1.StatefulServerSet) string {
	return fmt.Sprintf("%s-%s", cr.Name, cr.Spec.ForProvider.Template.Metadata.Name)
}

// Delete - deletes the server k8s client and waits until it is deleted
func (k *kubeServerSetController) Delete(ctx context.Context, name, namespace string) error {
	condemnedServer, err := k.Get(ctx, name, namespace)
	if err != nil {
		return err
	}
	if err := k.kube.Delete(ctx, condemnedServer); err != nil {
		return fmt.Errorf("error deleting server %w", err)
	}
	return kube.WaitForResource(ctx, kube.ResourceReadyTimeout, k.isServerDeleted, condemnedServer.Name, namespace)
}

func (k *kubeServerSetController) isServerDeleted(ctx context.Context, name, namespace string) (bool, error) {
	k.log.Info("Checking if Serverset is deleted", "name", name, "namespace", namespace)
	obj := &v1alpha1.Server{}
	err := k.kube.Get(ctx, types.NamespacedName{
		Namespace: namespace,
		Name:      name,
	}, obj)
	if err != nil {
		if apiErrors.IsNotFound(err) {
			k.log.Info("Serverset has been deleted", "name", name, "namespace", namespace)
			return true, nil
		}
		return false, err
	}
	return false, nil
}<|MERGE_RESOLUTION|>--- conflicted
+++ resolved
@@ -114,17 +114,12 @@
 		if err != nil {
 			return err
 		}
-<<<<<<< HEAD
-
-		if err = kube.WaitForResource(ctx, kube.ServersetReadyTimeout, k.isAvailable, SSetName, cr.Namespace); err != nil {
+		if err = kube.WaitForResource(ctx, kube.ServerSetReadyTimeout, k.isAvailable, SSetName, cr.Namespace); err != nil {
 			if errors.Is(err, kube.ErrExternalCreateFailed) {
 				_ = k.Delete(ctx, SSetName, cr.Namespace)
 			}
 			return err
 		}
-=======
-		return kube.WaitForResource(ctx, kube.ServerSetReadyTimeout, k.isAvailable, SSetName, cr.Namespace)
->>>>>>> 54cbea3c
 	case err != nil:
 		return err
 	default:
