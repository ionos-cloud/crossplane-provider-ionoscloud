/*
Copyright 2022 The Crossplane Authors.

Licensed under the Apache License, Version 2.0 (the "License");
you may not use this file except in compliance with the License.
You may obtain a copy of the License at

    http://www.apache.org/licenses/LICENSE-2.0

Unless required by applicable law or agreed to in writing, software
distributed under the License is distributed on an "AS IS" BASIS,
WITHOUT WARRANTIES OR CONDITIONS OF ANY KIND, either express or implied.
See the License for the specific language governing permissions and
limitations under the License.
*/

package statefulserverset

import (
	"context"
	"fmt"

	xpv1 "github.com/crossplane/crossplane-runtime/apis/common/v1"
	"github.com/crossplane/crossplane-runtime/pkg/meta"
	"k8s.io/apimachinery/pkg/types"

	"github.com/crossplane/crossplane-runtime/pkg/logging"
	"github.com/crossplane/crossplane-runtime/pkg/reconciler/managed"
	"github.com/crossplane/crossplane-runtime/pkg/resource"
	"github.com/pkg/errors"
	"sigs.k8s.io/controller-runtime/pkg/client"

	"github.com/ionos-cloud/crossplane-provider-ionoscloud/apis/compute/v1alpha1"
	"github.com/ionos-cloud/crossplane-provider-ionoscloud/internal/clients"
	"github.com/ionos-cloud/crossplane-provider-ionoscloud/internal/clients/compute/server"
)

const (
	errNotStatefulServerSet = "managed resource is not a StatefulServerSet custom resource"
	errTrackPCUsage         = "cannot track ProviderConfig usage"
)

const statefulServerSetLabel = "ionoscloud.com/statefulServerSet"

// A NoOpService does nothing.
type NoOpService struct{}

// A connector is expected to produce an ExternalClient when its Connect method
// is called.
type connector struct {
	kube                 client.Client
	usage                resource.Tracker
	log                  logging.Logger
	dataVolumeController kubeDataVolumeControlManager
	LANController        kubeLANControlManager
<<<<<<< HEAD
=======
	SSetController       kubeSSetControlManager
>>>>>>> 1a2e2f39
}

// Connect typically produces an ExternalClient by:
// 1. Tracking that the managed resource is using a ProviderConfig.
// 2. Getting the managed resource's ProviderConfig.
// 3. Getting the credentials specified by the ProviderConfig.
// 4. Using the credentials to form a client.
func (c *connector) Connect(ctx context.Context, mg resource.Managed) (managed.ExternalClient, error) {
	_, ok := mg.(*v1alpha1.StatefulServerSet)
	if !ok {
		return nil, errors.New(errNotStatefulServerSet)
	}

	if err := c.usage.Track(ctx, mg); err != nil {
		return nil, errors.Wrap(err, errTrackPCUsage)
	}

	svc, err := clients.ConnectForCRD(ctx, mg, c.kube, c.usage)
	if err != nil {
		return nil, err
	}
	return &external{
		kube:                 c.kube,
		service:              &server.APIClient{IonosServices: svc},
		dataVolumeController: c.dataVolumeController,
		LANController:        c.LANController,
<<<<<<< HEAD
=======
		SSetController:       c.SSetController,
>>>>>>> 1a2e2f39
		log:                  c.log,
	}, err
}

// external observes, then either creates, updates, or deletes an
// externalServerSet resource to ensure it reflects the managed resource's desired state.
type external struct {
	kube                 client.Client
	service              server.Client
	dataVolumeController kubeDataVolumeControlManager
	LANController        kubeLANControlManager
<<<<<<< HEAD
=======
	SSetController       kubeSSetControlManager
>>>>>>> 1a2e2f39
	log                  logging.Logger
}

func (e *external) Observe(ctx context.Context, mg resource.Managed) (managed.ExternalObservation, error) {
	cr, ok := mg.(*v1alpha1.StatefulServerSet)
	if !ok {
		return managed.ExternalObservation{}, errors.New(errNotStatefulServerSet)
	}

	if meta.GetExternalName(cr) == "" {
		return managed.ExternalObservation{}, nil
	}
	lans, err := e.LANController.ListLans(ctx, cr)
	if err != nil {
		return managed.ExternalObservation{}, fmt.Errorf("while listing lans %w", err)
	}
	creationLansUpToDate, areLansUpToDate := areLansUpToDate(cr, lans.Items)

	volumes, err := e.dataVolumeController.ListVolumes(ctx, cr)
	if err != nil {
		return managed.ExternalObservation{}, fmt.Errorf("while listing volumes %w", err)
	}
<<<<<<< HEAD
=======

	creationVolumesUpToDate, areVolumesUpToDate := arDataVolumesUpToDate(cr, volumes.Items)

	e.log.Info("Observing the stateful server set", "creationLansUpToDate", creationLansUpToDate, "areLansUpToDate", areLansUpToDate, "creationVolumesUpToDate", creationVolumesUpToDate, "areVolumesUpToDate", areVolumesUpToDate)
	sSet := &v1alpha1.ServerSet{}
	nsName := computeSSetNsName(cr)
	if err := e.kube.Get(ctx, nsName, sSet); err != nil {
		return managed.ExternalObservation{}, err
	}

	cr.Status.SetConditions(xpv1.Available())
>>>>>>> 1a2e2f39

	creationVolumesUpToDate, areVolumesUpToDate := arDataVolumesUpToDate(cr, volumes.Items)

	cr.SetConditions(xpv1.Available())
	e.log.Info("Observing the stateful server set", "creationLansUpToDate", creationLansUpToDate, "areLansUpToDate", areLansUpToDate, "creationVolumesUpToDate", creationVolumesUpToDate, "areVolumesUpToDate", areVolumesUpToDate)
	return managed.ExternalObservation{
		// Return false when the externalStatefulServerSet resource does not exist. This lets
		// the managed resource reconciler know that it needs to call Create to
		// (re)create the resource, or that it has successfully been deleted.
<<<<<<< HEAD
		ResourceExists: creationLansUpToDate == true && creationVolumesUpToDate == true,
=======
		ResourceExists: creationLansUpToDate && creationVolumesUpToDate,
>>>>>>> 1a2e2f39

		// Return false when the externalStatefulServerSet resource exists, but it not up to date
		// with the desired managed resource state. This lets the managed
		// resource reconciler know that it needs to call Update.
<<<<<<< HEAD
		ResourceUpToDate: areLansUpToDate == true && areVolumesUpToDate == true,
=======
		ResourceUpToDate: areLansUpToDate && areVolumesUpToDate,
>>>>>>> 1a2e2f39

		// Return any details that may be required to connect to the externalStatefulServerSet
		// resource. These will be stored as the connection secret.
		ConnectionDetails: managed.ConnectionDetails{},
	}, nil
}

func (e *external) Create(ctx context.Context, mg resource.Managed) (managed.ExternalCreation, error) {
	cr, ok := mg.(*v1alpha1.StatefulServerSet)
	if !ok {
		return managed.ExternalCreation{}, errors.New(errNotStatefulServerSet)
	}

	cr.Status.SetConditions(xpv1.Creating())

	e.log.Info("Creating a new StatefulServerSet", "name", cr.Name, "replicas", cr.Spec.ForProvider.Replicas)
	for replicaIndex := 0; replicaIndex < cr.Spec.ForProvider.Replicas; replicaIndex++ {
		err := e.ensureDataVolumes(ctx, cr, replicaIndex)
		if err != nil {
			return managed.ExternalCreation{}, fmt.Errorf("while ensuring data volumes %w", err)
		}

	}
	if err := e.ensureLans(ctx, cr); err != nil {
		return managed.ExternalCreation{}, fmt.Errorf("while ensuring lans %w", err)
<<<<<<< HEAD
=======
	}

	if err := e.ensureSSet(ctx, cr); err != nil {
		return managed.ExternalCreation{}, fmt.Errorf("while ensuring ServerSet CR %w", err)
>>>>>>> 1a2e2f39
	}

	// When all conditions are met, the managed resource is considered available
	meta.SetExternalName(cr, cr.Name)
	return managed.ExternalCreation{
		// Optionally return any details that may be required to connect to the
		// externalStatefulServerSet resource. These will be stored as the connection secret.
		ConnectionDetails: managed.ConnectionDetails{},
	}, nil
}

func (e *external) Update(ctx context.Context, mg resource.Managed) (managed.ExternalUpdate, error) {
	cr, ok := mg.(*v1alpha1.StatefulServerSet)
	if !ok {
		return managed.ExternalUpdate{}, errors.New(errNotStatefulServerSet)
	}
	for replicaIndex := 0; replicaIndex < cr.Spec.ForProvider.Replicas; replicaIndex++ {
		for volumeIndex := range cr.Spec.ForProvider.Volumes {
			_, err := e.dataVolumeController.Update(ctx, cr, replicaIndex, volumeIndex)
			if err != nil {
				return managed.ExternalUpdate{}, err
			}
		}
	}
	for lanIndex := range cr.Spec.ForProvider.Lans {
		_, err := e.LANController.Update(ctx, cr, lanIndex)
		if err != nil {
			return managed.ExternalUpdate{}, err
		}
	}
	return managed.ExternalUpdate{
		// Optionally return any details that may be required to connect to the
		// externalStatefulServerSet resource. These will be stored as the connection secret.
		ConnectionDetails: managed.ConnectionDetails{},
	}, nil
}

func (e *external) Delete(ctx context.Context, mg resource.Managed) error {
	cr, ok := mg.(*v1alpha1.StatefulServerSet)
	cr.SetConditions(xpv1.Deleting())
	if !ok {
		return errors.New(errNotStatefulServerSet)
	}
	if err := e.kube.DeleteAllOf(ctx, &v1alpha1.Volume{}, client.InNamespace(cr.Namespace), client.MatchingLabels{
		statefulServerSetLabel: cr.Name,
	}); err != nil {
		return err
	}
	if err := e.kube.DeleteAllOf(ctx, &v1alpha1.Lan{}, client.InNamespace(cr.Namespace), client.MatchingLabels{
		statefulServerSetLabel: cr.Name,
	}); err != nil {
		return err
	}
<<<<<<< HEAD
=======
	if err := e.kube.DeleteAllOf(ctx, &v1alpha1.ServerSet{}, client.InNamespace(cr.Namespace), client.MatchingLabels{
		statefulServerSetLabel: cr.Name,
	}); err != nil {
		return err
	}
>>>>>>> 1a2e2f39

	return nil
}

func (e *external) ensureDataVolumes(ctx context.Context, cr *v1alpha1.StatefulServerSet, replicaIndex int) error {
	e.log.Info("Ensuring the data volumes")
	for volumeIndex := range cr.Spec.ForProvider.Volumes {
		err := e.dataVolumeController.Ensure(ctx, cr, replicaIndex, volumeIndex)
		if err != nil {
			return err
		}
	}
	return nil
}
func (e *external) ensureSSet(ctx context.Context, cr *v1alpha1.StatefulServerSet) error {
	return e.SSetController.Ensure(ctx, cr)
}

func (e *external) ensureLans(ctx context.Context, cr *v1alpha1.StatefulServerSet) error {
	e.log.Info("Ensuring the lans")
	for lanIndex := range cr.Spec.ForProvider.Lans {
		err := e.LANController.Ensure(ctx, cr, lanIndex)
		if err != nil {
			return err
		}
	}
	return nil
}

<<<<<<< HEAD
func (e *external) ensureLans(ctx context.Context, cr *v1alpha1.StatefulServerSet) error {
	e.log.Info("Ensuring the lans")
	for lanIndex := range cr.Spec.ForProvider.Lans {
		err := e.LANController.Ensure(ctx, cr, lanIndex)
		if err != nil {
			return err
		}
	}
	return nil
}

=======
>>>>>>> 1a2e2f39
func areLansUpToDate(cr *v1alpha1.StatefulServerSet, lans []v1alpha1.Lan) (creationUpToDate bool, areUpToDate bool) {
	creationUpToDate = true
	areUpToDate = true
	if len(lans) != len(cr.Spec.ForProvider.Lans) {
		creationUpToDate = false
	}
	for _, gotLan := range lans {
		for _, specLan := range cr.Spec.ForProvider.Lans {
			if specLan.Metadata.Name == gotLan.Spec.ForProvider.Name {
				if gotLan.Spec.ForProvider.Public != specLan.Spec.DHCP {
					areUpToDate = false
				}
				if specLan.Spec.IPv6cidr != "AUTO" && gotLan.Spec.ForProvider.Ipv6Cidr != specLan.Spec.IPv6cidr {
					areUpToDate = false
				}
			}
		}
	}
	return creationUpToDate, areUpToDate
}

func arDataVolumesUpToDate(cr *v1alpha1.StatefulServerSet, volumes []v1alpha1.Volume) (creationUpToDate bool, areUpToDate bool) {
	creationUpToDate = true
	areUpToDate = true
	if len(volumes) != len(cr.Spec.ForProvider.Volumes)*2 {
		creationUpToDate = false
	}
	for volumeIndex := range volumes {
		for _, specVolume := range cr.Spec.ForProvider.Volumes {
			if generateProviderNameFromIndex(specVolume.Metadata.Name, volumeIndex) == volumes[volumeIndex].Spec.ForProvider.Name {
				if volumes[volumeIndex].Spec.ForProvider.Size != specVolume.Spec.Size {
					areUpToDate = false
				}
			}
		}
	}
	return creationUpToDate, areUpToDate
<<<<<<< HEAD
=======
}

func computeSSetNsName(cr *v1alpha1.StatefulServerSet) types.NamespacedName {
	ssName := getSSetName(cr.Name, cr.Spec.ForProvider.Template.Metadata.Name)
	namespace := cr.Namespace

	return types.NamespacedName{
		Name:      ssName,
		Namespace: namespace,
	}
>>>>>>> 1a2e2f39
}<|MERGE_RESOLUTION|>--- conflicted
+++ resolved
@@ -53,10 +53,7 @@
 	log                  logging.Logger
 	dataVolumeController kubeDataVolumeControlManager
 	LANController        kubeLANControlManager
-<<<<<<< HEAD
-=======
 	SSetController       kubeSSetControlManager
->>>>>>> 1a2e2f39
 }
 
 // Connect typically produces an ExternalClient by:
@@ -83,10 +80,7 @@
 		service:              &server.APIClient{IonosServices: svc},
 		dataVolumeController: c.dataVolumeController,
 		LANController:        c.LANController,
-<<<<<<< HEAD
-=======
 		SSetController:       c.SSetController,
->>>>>>> 1a2e2f39
 		log:                  c.log,
 	}, err
 }
@@ -98,10 +92,7 @@
 	service              server.Client
 	dataVolumeController kubeDataVolumeControlManager
 	LANController        kubeLANControlManager
-<<<<<<< HEAD
-=======
 	SSetController       kubeSSetControlManager
->>>>>>> 1a2e2f39
 	log                  logging.Logger
 }
 
@@ -124,8 +115,6 @@
 	if err != nil {
 		return managed.ExternalObservation{}, fmt.Errorf("while listing volumes %w", err)
 	}
-<<<<<<< HEAD
-=======
 
 	creationVolumesUpToDate, areVolumesUpToDate := arDataVolumesUpToDate(cr, volumes.Items)
 
@@ -137,30 +126,17 @@
 	}
 
 	cr.Status.SetConditions(xpv1.Available())
->>>>>>> 1a2e2f39
-
-	creationVolumesUpToDate, areVolumesUpToDate := arDataVolumesUpToDate(cr, volumes.Items)
-
-	cr.SetConditions(xpv1.Available())
-	e.log.Info("Observing the stateful server set", "creationLansUpToDate", creationLansUpToDate, "areLansUpToDate", areLansUpToDate, "creationVolumesUpToDate", creationVolumesUpToDate, "areVolumesUpToDate", areVolumesUpToDate)
+
 	return managed.ExternalObservation{
 		// Return false when the externalStatefulServerSet resource does not exist. This lets
 		// the managed resource reconciler know that it needs to call Create to
 		// (re)create the resource, or that it has successfully been deleted.
-<<<<<<< HEAD
-		ResourceExists: creationLansUpToDate == true && creationVolumesUpToDate == true,
-=======
 		ResourceExists: creationLansUpToDate && creationVolumesUpToDate,
->>>>>>> 1a2e2f39
 
 		// Return false when the externalStatefulServerSet resource exists, but it not up to date
 		// with the desired managed resource state. This lets the managed
 		// resource reconciler know that it needs to call Update.
-<<<<<<< HEAD
-		ResourceUpToDate: areLansUpToDate == true && areVolumesUpToDate == true,
-=======
 		ResourceUpToDate: areLansUpToDate && areVolumesUpToDate,
->>>>>>> 1a2e2f39
 
 		// Return any details that may be required to connect to the externalStatefulServerSet
 		// resource. These will be stored as the connection secret.
@@ -186,13 +162,10 @@
 	}
 	if err := e.ensureLans(ctx, cr); err != nil {
 		return managed.ExternalCreation{}, fmt.Errorf("while ensuring lans %w", err)
-<<<<<<< HEAD
-=======
 	}
 
 	if err := e.ensureSSet(ctx, cr); err != nil {
 		return managed.ExternalCreation{}, fmt.Errorf("while ensuring ServerSet CR %w", err)
->>>>>>> 1a2e2f39
 	}
 
 	// When all conditions are met, the managed resource is considered available
@@ -246,14 +219,11 @@
 	}); err != nil {
 		return err
 	}
-<<<<<<< HEAD
-=======
 	if err := e.kube.DeleteAllOf(ctx, &v1alpha1.ServerSet{}, client.InNamespace(cr.Namespace), client.MatchingLabels{
 		statefulServerSetLabel: cr.Name,
 	}); err != nil {
 		return err
 	}
->>>>>>> 1a2e2f39
 
 	return nil
 }
@@ -283,20 +253,6 @@
 	return nil
 }
 
-<<<<<<< HEAD
-func (e *external) ensureLans(ctx context.Context, cr *v1alpha1.StatefulServerSet) error {
-	e.log.Info("Ensuring the lans")
-	for lanIndex := range cr.Spec.ForProvider.Lans {
-		err := e.LANController.Ensure(ctx, cr, lanIndex)
-		if err != nil {
-			return err
-		}
-	}
-	return nil
-}
-
-=======
->>>>>>> 1a2e2f39
 func areLansUpToDate(cr *v1alpha1.StatefulServerSet, lans []v1alpha1.Lan) (creationUpToDate bool, areUpToDate bool) {
 	creationUpToDate = true
 	areUpToDate = true
@@ -334,8 +290,6 @@
 		}
 	}
 	return creationUpToDate, areUpToDate
-<<<<<<< HEAD
-=======
 }
 
 func computeSSetNsName(cr *v1alpha1.StatefulServerSet) types.NamespacedName {
@@ -346,5 +300,4 @@
 		Name:      ssName,
 		Namespace: namespace,
 	}
->>>>>>> 1a2e2f39
 }