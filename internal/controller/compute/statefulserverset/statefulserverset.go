/*
Copyright 2022 The Crossplane Authors.

Licensed under the Apache License, Version 2.0 (the "License");
you may not use this file except in compliance with the License.
You may obtain a copy of the License at

    http://www.apache.org/licenses/LICENSE-2.0

Unless required by applicable law or agreed to in writing, software
distributed under the License is distributed on an "AS IS" BASIS,
WITHOUT WARRANTIES OR CONDITIONS OF ANY KIND, either express or implied.
See the License for the specific language governing permissions and
limitations under the License.
*/

package statefulserverset

import (
	"context"
	"fmt"

	xpv1 "github.com/crossplane/crossplane-runtime/apis/common/v1"
	"github.com/crossplane/crossplane-runtime/pkg/meta"
	"k8s.io/apimachinery/pkg/types"

	"github.com/crossplane/crossplane-runtime/pkg/logging"
	"github.com/crossplane/crossplane-runtime/pkg/reconciler/managed"
	"github.com/crossplane/crossplane-runtime/pkg/resource"
	"github.com/pkg/errors"
	"sigs.k8s.io/controller-runtime/pkg/client"

	"github.com/ionos-cloud/crossplane-provider-ionoscloud/apis/compute/v1alpha1"
	"github.com/ionos-cloud/crossplane-provider-ionoscloud/internal/clients"
	"github.com/ionos-cloud/crossplane-provider-ionoscloud/internal/clients/compute/server"
	"github.com/ionos-cloud/crossplane-provider-ionoscloud/internal/controller/serverset"
	"github.com/ionos-cloud/crossplane-provider-ionoscloud/pkg/kube"
)

const (
	errNotStatefulServerSet = "managed resource is not a StatefulServerSet custom resource"
	errTrackPCUsage         = "cannot track ProviderConfig usage"
)

const statefulServerSetLabel = "ionoscloud.com/statefulServerSet"

// A NoOpService does nothing.
type NoOpService struct{}

// A connector is expected to produce an ExternalClient when its Connect method
// is called.
type connector struct {
	kube                 client.Client
	usage                resource.Tracker
	log                  logging.Logger
	dataVolumeController kubeDataVolumeControlManager
	LANController        kubeLANControlManager
	SSetController       kubeSSetControlManager
}

// Connect typically produces an ExternalClient by:
// 1. Tracking that the managed resource is using a ProviderConfig.
// 2. Getting the managed resource's ProviderConfig.
// 3. Getting the credentials specified by the ProviderConfig.
// 4. Using the credentials to form a client.
func (c *connector) Connect(ctx context.Context, mg resource.Managed) (managed.ExternalClient, error) {
	_, ok := mg.(*v1alpha1.StatefulServerSet)
	if !ok {
		return nil, errors.New(errNotStatefulServerSet)
	}

	if err := c.usage.Track(ctx, mg); err != nil {
		return nil, errors.Wrap(err, errTrackPCUsage)
	}

	svc, err := clients.ConnectForCRD(ctx, mg, c.kube, c.usage)
	if err != nil {
		return nil, err
	}
	return &external{
		kube:                 c.kube,
		service:              &server.APIClient{IonosServices: svc},
		dataVolumeController: c.dataVolumeController,
		LANController:        c.LANController,
		SSetController:       c.SSetController,
		log:                  c.log,
	}, err
}

// external observes, then either creates, updates, or deletes an
// externalServerSet resource to ensure it reflects the managed resource's desired state.
type external struct {
	kube                 client.Client
	service              server.Client
	dataVolumeController kubeDataVolumeControlManager
	LANController        kubeLANControlManager
	SSetController       kubeSSetControlManager
	log                  logging.Logger
}

func (e *external) Observe(ctx context.Context, mg resource.Managed) (managed.ExternalObservation, error) {
	cr, ok := mg.(*v1alpha1.StatefulServerSet)
	if !ok {
		return managed.ExternalObservation{}, errors.New(errNotStatefulServerSet)
	}

	if meta.GetExternalName(cr) == "" {
		return managed.ExternalObservation{}, nil
	}
	lans, err := e.LANController.ListLans(ctx, cr)
	if err != nil {
		return managed.ExternalObservation{}, fmt.Errorf("while listing lans %w", err)
	}
	creationLansUpToDate, areLansUpToDate := areLansUpToDate(cr, lans.Items)
	cr.Status.AtProvider.LanStatuses = setLanStatuses(lans.Items)
	volumes, err := e.dataVolumeController.ListVolumes(ctx, cr)
	if err != nil {
		return managed.ExternalObservation{}, fmt.Errorf("while listing volumes %w", err)
	}
	cr.Status.AtProvider.DataVolumeStatuses = setVolumeStatuses(volumes.Items)
	creationVolumesUpToDate, areVolumesUpToDate := areDataVolumesUpToDate(cr, volumes.Items)

	sSet := &v1alpha1.ServerSet{}
	nsName := computeSSetNsName(cr)
	if err := e.kube.Get(ctx, nsName, sSet); err != nil {
		return managed.ExternalObservation{}, err
	}
	isSSetUpToDate, err := areSSetResourcesUpToDate(ctx, e.kube, cr)
	if err != nil {
		return managed.ExternalObservation{}, err
	}

<<<<<<< HEAD
	e.log.Info("Observing the stateful server set", "creationLansUpToDate", creationLansUpToDate, "areLansUpToDate", areLansUpToDate, "creationVolumesUpToDate", creationVolumesUpToDate, "areVolumesUpToDate", areVolumesUpToDate, "isSSetUpToDate", isSSetUpToDate)
=======
	e.log.Info("Observing the StatefulServerSet CR", "creationLansUpToDate", creationLansUpToDate, "areLansUpToDate", areLansUpToDate, "creationVolumesUpToDate", creationVolumesUpToDate, "areVolumesUpToDate", areVolumesUpToDate, "isSSetUpToDate", isSSetUpToDate)
>>>>>>> a6ca73d2

	cr.Status.SetConditions(xpv1.Available())

	return managed.ExternalObservation{
		// Return false when the externalStatefulServerSet resource does not exist. This lets
		// the managed resource reconciler know that it needs to call Create to
		// (re)create the resource, or that it has successfully been deleted.
		ResourceExists: creationLansUpToDate && creationVolumesUpToDate,

		// Return false when the externalStatefulServerSet resource exists, but it not up to date
		// with the desired managed resource state. This lets the managed
		// resource reconciler know that it needs to call Update.
		ResourceUpToDate: areLansUpToDate && areVolumesUpToDate && isSSetUpToDate,

		// Return any details that may be required to connect to the externalStatefulServerSet
		// resource. These will be stored as the connection secret.
		ConnectionDetails: managed.ConnectionDetails{},
	}, nil
}

func (e *external) Create(ctx context.Context, mg resource.Managed) (managed.ExternalCreation, error) {
	cr, ok := mg.(*v1alpha1.StatefulServerSet)
	if !ok {
		return managed.ExternalCreation{}, errors.New(errNotStatefulServerSet)
	}

	cr.Status.SetConditions(xpv1.Creating())

	e.log.Info("Creating a new StatefulServerSet", "name", cr.Name, "replicas", cr.Spec.ForProvider.Replicas)
	for replicaIndex := 0; replicaIndex < cr.Spec.ForProvider.Replicas; replicaIndex++ {
		err := e.ensureDataVolumes(ctx, cr, replicaIndex)
		if err != nil {
			return managed.ExternalCreation{}, fmt.Errorf("while ensuring data volumes %w", err)
		}

	}
	if err := e.ensureLans(ctx, cr); err != nil {
		return managed.ExternalCreation{}, fmt.Errorf("while ensuring lans %w", err)
	}

	if err := e.ensureSSet(ctx, cr); err != nil {
		return managed.ExternalCreation{}, fmt.Errorf("while ensuring ServerSet CR %w", err)
	}

	// When all conditions are met, the managed resource is considered available
	meta.SetExternalName(cr, cr.Name)
	return managed.ExternalCreation{
		// Optionally return any details that may be required to connect to the
		// externalStatefulServerSet resource. These will be stored as the connection secret.
		ConnectionDetails: managed.ConnectionDetails{},
	}, nil
}

func (e *external) Update(ctx context.Context, mg resource.Managed) (managed.ExternalUpdate, error) {
	cr, ok := mg.(*v1alpha1.StatefulServerSet)
	if !ok {
		return managed.ExternalUpdate{}, errors.New(errNotStatefulServerSet)
	}
	for replicaIndex := 0; replicaIndex < cr.Spec.ForProvider.Replicas; replicaIndex++ {
		for volumeIndex := range cr.Spec.ForProvider.Volumes {
			_, err := e.dataVolumeController.Update(ctx, cr, replicaIndex, volumeIndex)
			if err != nil {
				return managed.ExternalUpdate{}, err
			}
		}
	}
	for lanIndex := range cr.Spec.ForProvider.Lans {
		_, err := e.LANController.Update(ctx, cr, lanIndex)
		if err != nil {
			return managed.ExternalUpdate{}, err
		}
	}
	_, err := e.SSetController.Update(ctx, cr)
	if err != nil {
		return managed.ExternalUpdate{}, fmt.Errorf("while updating ServerSet CR %w", err)
	}
	return managed.ExternalUpdate{
		// Optionally return any details that may be required to connect to the
		// externalStatefulServerSet resource. These will be stored as the connection secret.
		ConnectionDetails: managed.ConnectionDetails{},
	}, nil
}

func (e *external) Delete(ctx context.Context, mg resource.Managed) error {
	cr, ok := mg.(*v1alpha1.StatefulServerSet)
	cr.SetConditions(xpv1.Deleting())
	if !ok {
		return errors.New(errNotStatefulServerSet)
	}
	if err := e.kube.DeleteAllOf(ctx, &v1alpha1.Volume{}, client.InNamespace(cr.Namespace), client.MatchingLabels{
		statefulServerSetLabel: cr.Name,
	}); err != nil {
		return err
	}
	if err := e.kube.DeleteAllOf(ctx, &v1alpha1.Lan{}, client.InNamespace(cr.Namespace), client.MatchingLabels{
		statefulServerSetLabel: cr.Name,
	}); err != nil {
		return err
	}
	if err := e.kube.DeleteAllOf(ctx, &v1alpha1.ServerSet{}, client.InNamespace(cr.Namespace), client.MatchingLabels{
		statefulServerSetLabel: cr.Name,
	}); err != nil {
		return err
	}

	return nil
}

<<<<<<< HEAD
=======
	e.log.Info("Deleting the Data Volumes with label", "label", cr.Name)
	if err := e.kube.DeleteAllOf(ctx, &v1alpha1.Volume{}, client.InNamespace(cr.Namespace), client.MatchingLabels{
		statefulServerSetLabel: cr.Name,
	}); err != nil {
		return err
	}
	e.log.Info("Data Volumes successfully deleted")

	e.log.Info("Deleting the LANs with label", "label", cr.Name)
	if err := e.kube.DeleteAllOf(ctx, &v1alpha1.Lan{}, client.InNamespace(cr.Namespace), client.MatchingLabels{
		statefulServerSetLabel: cr.Name,
	}); err != nil {
		return err
	}
	e.log.Info("LANs successfully deleted")

	e.log.Info("Deleting the ServerSets with label", "label", cr.Name)
	if err := e.kube.DeleteAllOf(ctx, &v1alpha1.ServerSet{}, client.InNamespace(cr.Namespace), client.MatchingLabels{
		statefulServerSetLabel: cr.Name,
	}); err != nil {
		return err
	}
	e.log.Info("ServerSets successfully deleted")

	return nil
}

>>>>>>> a6ca73d2
func (e *external) ensureDataVolumes(ctx context.Context, cr *v1alpha1.StatefulServerSet, replicaIndex int) error {
	e.log.Info("Ensuring the data volumes")
	for volumeIndex := range cr.Spec.ForProvider.Volumes {
		err := e.dataVolumeController.Ensure(ctx, cr, replicaIndex, volumeIndex)
		if err != nil {
			return err
		}
	}
	return nil
}
func (e *external) ensureSSet(ctx context.Context, cr *v1alpha1.StatefulServerSet) error {
	return e.SSetController.Ensure(ctx, cr, kube.WaitForResource)
}

func (e *external) ensureLans(ctx context.Context, cr *v1alpha1.StatefulServerSet) error {
	e.log.Info("Ensuring the lans")
	for lanIndex := range cr.Spec.ForProvider.Lans {
		err := e.LANController.Ensure(ctx, cr, lanIndex)
		if err != nil {
			return err
		}
	}
	return nil
}

func areLansUpToDate(cr *v1alpha1.StatefulServerSet, lans []v1alpha1.Lan) (bool, bool) {
	if len(lans) != len(cr.Spec.ForProvider.Lans) {
		return false, false
	}

	for _, gotLan := range lans {
		for _, specLan := range cr.Spec.ForProvider.Lans {
			if isALanFieldNotUpToDate(specLan, gotLan) {
				return true, false
			}
		}
	}

	return true, true
}

func isALanFieldNotUpToDate(specLan v1alpha1.StatefulServerSetLan, gotLan v1alpha1.Lan) bool {
	if specLan.Metadata.Name != gotLan.Spec.ForProvider.Name {
		return false
	}
	if gotLan.Spec.ForProvider.Public != specLan.Spec.DHCP {
		return true
	}
	if specLan.Spec.IPv6cidr != "AUTO" && gotLan.Spec.ForProvider.Ipv6Cidr != specLan.Spec.IPv6cidr {
		return true
	}
	return false
}

func areDataVolumesUpToDate(cr *v1alpha1.StatefulServerSet, volumes []v1alpha1.Volume) (bool, bool) {
	crExpectedNrOfVolumes := len(cr.Spec.ForProvider.Volumes) * cr.Spec.ForProvider.Replicas
	if len(volumes) != crExpectedNrOfVolumes {
		return false, false
	}
	for volumeIndex := range volumes {
		for _, specVolume := range cr.Spec.ForProvider.Volumes {
			if isAVolumeFieldNotUpToDate(specVolume, volumeIndex, volumes) {
				return true, false
			}
		}
	}
	return true, true
}

func isAVolumeFieldNotUpToDate(specVolume v1alpha1.StatefulServerSetVolume, volumeIndex int, volumes []v1alpha1.Volume) bool {
	if generateProviderNameFromIndex(specVolume.Metadata.Name, volumeIndex) != volumes[volumeIndex].Spec.ForProvider.Name {
		return false
	}
	if volumes[volumeIndex].Spec.ForProvider.Size != specVolume.Spec.Size {
		return true
	}
	return false
}

func computeSSetNsName(cr *v1alpha1.StatefulServerSet) types.NamespacedName {
	ssName := getSSetName(cr)
	namespace := cr.Namespace

	return types.NamespacedName{
		Name:      ssName,
		Namespace: namespace,
	}
}

func areSSetResourcesUpToDate(ctx context.Context, kube client.Client, cr *v1alpha1.StatefulServerSet) (bool, error) {
	areServersUpToDate, err := areServersUpToDate(ctx, kube, cr)
	if !areServersUpToDate {
		return false, err
	}

	areBootVolumesUpToDate, err := areBootVolumesUpToDate(ctx, kube, cr)
	if !areBootVolumesUpToDate {
		return false, err
	}

<<<<<<< HEAD
	areNICSUpToDate, err := serverset.AreNICsUpToDate(ctx, kube, getSSetName(cr), cr.Spec.ForProvider.Replicas)
=======
	areNICSUpToDate, err := areNICsUpToDate(ctx, kube, cr)
>>>>>>> a6ca73d2
	if !areNICSUpToDate {
		return false, err
	}

	return true, nil
}

func areServersUpToDate(ctx context.Context, kube client.Client, cr *v1alpha1.StatefulServerSet) (bool, error) {
	servers, err := serverset.GetServersOfSSet(ctx, kube, getSSetName(cr))
	if err != nil {
		return false, err
	}

	if len(servers) < cr.Spec.ForProvider.Replicas {
		return false, nil
	}

	return serverset.AreServersUpToDate(cr.Spec.ForProvider.Template.Spec, servers), nil
}

func areBootVolumesUpToDate(ctx context.Context, kube client.Client, cr *v1alpha1.StatefulServerSet) (bool, error) {
	volumes, err := serverset.GetVolumesOfSSet(ctx, kube, getSSetName(cr))
	if err != nil {
		return false, err
	}
	return serverset.AreVolumesUpToDate(cr.Spec.ForProvider.BootVolumeTemplate, volumes), nil
}

<<<<<<< HEAD
=======
func areNICsUpToDate(ctx context.Context, kube client.Client, cr *v1alpha1.StatefulServerSet) (bool, error) {
	nics, err := serverset.GetNICsOfSSet(ctx, kube, getSSetName(cr))
	if err != nil {
		return false, err
	}

	crExpectedNrOfNICs := len(cr.Spec.ForProvider.Template.Spec.NICs) * cr.Spec.ForProvider.Replicas
	if len(nics) != crExpectedNrOfNICs {
		return false, nil
	}

	return true, nil
}

>>>>>>> a6ca73d2
func setVolumeStatuses(volumes []v1alpha1.Volume) []v1alpha1.VolumeStatus {
	if len(volumes) == 0 {
		return nil
	}
	status := make([]v1alpha1.VolumeStatus, len(volumes))
	for idx := range volumes {
		status[idx] = volumes[idx].Status
	}
	return status
}

func setLanStatuses(lans []v1alpha1.Lan) []v1alpha1.LanStatus {
	if len(lans) == 0 {
		return nil
	}
	status := make([]v1alpha1.LanStatus, len(lans))
	for idx := range lans {
		status[idx] = lans[idx].Status
	}
	return status
}<|MERGE_RESOLUTION|>--- conflicted
+++ resolved
@@ -130,11 +130,7 @@
 		return managed.ExternalObservation{}, err
 	}
 
-<<<<<<< HEAD
-	e.log.Info("Observing the stateful server set", "creationLansUpToDate", creationLansUpToDate, "areLansUpToDate", areLansUpToDate, "creationVolumesUpToDate", creationVolumesUpToDate, "areVolumesUpToDate", areVolumesUpToDate, "isSSetUpToDate", isSSetUpToDate)
-=======
 	e.log.Info("Observing the StatefulServerSet CR", "creationLansUpToDate", creationLansUpToDate, "areLansUpToDate", areLansUpToDate, "creationVolumesUpToDate", creationVolumesUpToDate, "areVolumesUpToDate", areVolumesUpToDate, "isSSetUpToDate", isSSetUpToDate)
->>>>>>> a6ca73d2
 
 	cr.Status.SetConditions(xpv1.Available())
 
@@ -224,27 +220,7 @@
 	if !ok {
 		return errors.New(errNotStatefulServerSet)
 	}
-	if err := e.kube.DeleteAllOf(ctx, &v1alpha1.Volume{}, client.InNamespace(cr.Namespace), client.MatchingLabels{
-		statefulServerSetLabel: cr.Name,
-	}); err != nil {
-		return err
-	}
-	if err := e.kube.DeleteAllOf(ctx, &v1alpha1.Lan{}, client.InNamespace(cr.Namespace), client.MatchingLabels{
-		statefulServerSetLabel: cr.Name,
-	}); err != nil {
-		return err
-	}
-	if err := e.kube.DeleteAllOf(ctx, &v1alpha1.ServerSet{}, client.InNamespace(cr.Namespace), client.MatchingLabels{
-		statefulServerSetLabel: cr.Name,
-	}); err != nil {
-		return err
-	}
-
-	return nil
-}
-
-<<<<<<< HEAD
-=======
+
 	e.log.Info("Deleting the Data Volumes with label", "label", cr.Name)
 	if err := e.kube.DeleteAllOf(ctx, &v1alpha1.Volume{}, client.InNamespace(cr.Namespace), client.MatchingLabels{
 		statefulServerSetLabel: cr.Name,
@@ -272,7 +248,6 @@
 	return nil
 }
 
->>>>>>> a6ca73d2
 func (e *external) ensureDataVolumes(ctx context.Context, cr *v1alpha1.StatefulServerSet, replicaIndex int) error {
 	e.log.Info("Ensuring the data volumes")
 	for volumeIndex := range cr.Spec.ForProvider.Volumes {
@@ -373,11 +348,7 @@
 		return false, err
 	}
 
-<<<<<<< HEAD
-	areNICSUpToDate, err := serverset.AreNICsUpToDate(ctx, kube, getSSetName(cr), cr.Spec.ForProvider.Replicas)
-=======
 	areNICSUpToDate, err := areNICsUpToDate(ctx, kube, cr)
->>>>>>> a6ca73d2
 	if !areNICSUpToDate {
 		return false, err
 	}
@@ -406,8 +377,6 @@
 	return serverset.AreVolumesUpToDate(cr.Spec.ForProvider.BootVolumeTemplate, volumes), nil
 }
 
-<<<<<<< HEAD
-=======
 func areNICsUpToDate(ctx context.Context, kube client.Client, cr *v1alpha1.StatefulServerSet) (bool, error) {
 	nics, err := serverset.GetNICsOfSSet(ctx, kube, getSSetName(cr))
 	if err != nil {
@@ -422,7 +391,6 @@
 	return true, nil
 }
 
->>>>>>> a6ca73d2
 func setVolumeStatuses(volumes []v1alpha1.Volume) []v1alpha1.VolumeStatus {
 	if len(volumes) == 0 {
 		return nil
