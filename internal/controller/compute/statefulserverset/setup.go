--- conflicted
+++ resolved
@@ -39,13 +39,10 @@
 					kube: mgr.GetClient(),
 					log:  l,
 				},
-<<<<<<< HEAD
-=======
 				SSetController: &kubeServerSetController{
 					kube: mgr.GetClient(),
 					log:  l,
 				},
->>>>>>> 1a2e2f39
 			}),
 			managed.WithReferenceResolver(managed.NewAPISimpleReferenceResolver(mgr.GetClient())),
 			managed.WithInitializers(),
