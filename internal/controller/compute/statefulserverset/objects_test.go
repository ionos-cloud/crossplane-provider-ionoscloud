package statefulserverset

import (
	"fmt"
	"strconv"

	xpv1 "github.com/crossplane/crossplane-runtime/apis/common/v1"
	ionoscloud "github.com/ionos-cloud/sdk-go/v6"
	metav1 "k8s.io/apimachinery/pkg/apis/meta/v1"

	"github.com/ionos-cloud/crossplane-provider-ionoscloud/apis/compute/v1alpha1"
)

const (
	bootVolumeName  = "bootvolume"
	bootVolumeSize  = 10
	bootVolumeImage = "ubuntu-20.04"
	bootVolumeType  = "SSD"

	customerLanName         = "customer"
	customerLanIPv6cidrAuto = v1alpha1.LANAuto
	customerLanIPv6cidr1    = "1000:db8::/64"
	customerLanIPv6cidr2    = "2000:db8::/64"
	customerLanPublic       = true

	dataVolume1Name = "storage_disk"
	dataVolume1Size = 10
	dataVolume1Type = "SSD"

	dataVolume2Name = "storage_disk_extend_1"
	dataVolume2Size = 10
	dataVolume2Type = "SSD"

	datacenterName = "example-datacenter"

	lanResourceVersion = 1

	managementLanName   = "management"
	managementLanPublic = false

	nicName = "nic-1"
	nicLAN  = "examplelan"

	serverSetName         = "serverset"
	serverSetNrOfReplicas = 2
	serverSetLabel        = "ionoscloud.com/serverset"

	statefulServerSetName         = "statefulserverset"
	statefulServerSetExternalName = "test"
	stateAvailable                = "AVAILABLE"
	stateBusy                     = "BUSY"

	serverName      = "server"
	serverCPUFamily = "INTEL_XEON"
	serverCores     = 1
	serverRAM       = 1024

	volumeID1 = "volume-id-1"
	volumeID2 = "volume-id-2"
)

var bootVolumeParameters = v1alpha1.VolumeParameters{
	Name:  bootVolumeName,
	Size:  bootVolumeSize,
	Image: bootVolumeImage,
	Type:  bootVolumeType,
}

var serverParameters = v1alpha1.ServerParameters{
	Name:      serverName,
	Cores:     serverCores,
	RAM:       serverRAM,
	CPUFamily: serverCPUFamily,
}

type VolumeFieldUpToDate struct {
	isSizeUpToDate bool
}

type LANFieldsUpToDate struct {
	isPublicUpToDate   bool
	isIpv6CidrUpToDate bool
}

type BootVolumeFieldsUpToDate struct {
	isSizeUpToDate bool
}

type ServeFieldsUpToDate struct {
	areCoresUpToDate bool
}

func createSSSetWithCustomerLanUpdated(params v1alpha1.StatefulServerSetLanSpec) *v1alpha1.StatefulServerSet {
	ssset := createSSSet()
	lanIdx := getCustomerLanIdx(ssset)
	ssset.Spec.ForProvider.Lans[lanIdx].Spec = params
	return ssset
}

func getCustomerLanIdx(ssset *v1alpha1.StatefulServerSet) int {
	for lanIdx, lan := range ssset.Spec.ForProvider.Lans {
		if lan.Metadata.Name == customerLanName {
			return lanIdx
		}
	}
	return -1
}

func createSSSet() *v1alpha1.StatefulServerSet {
	return &v1alpha1.StatefulServerSet{
		TypeMeta: metav1.TypeMeta{},
		ObjectMeta: metav1.ObjectMeta{
			Name: statefulServerSetName,
			Annotations: map[string]string{
				"crossplane.io/external-name": statefulServerSetExternalName,
			},
		},
		Spec: v1alpha1.StatefulServerSetSpec{
			ForProvider: v1alpha1.StatefulServerSetParameters{
				DatacenterCfg: v1alpha1.DatacenterConfig{
					DatacenterIDRef: &xpv1.Reference{Name: datacenterName},
				},
				Replicas: serverSetNrOfReplicas,
				Template: createSSetTemplate(),
				BootVolumeTemplate: v1alpha1.BootVolumeTemplate{
					Spec: v1alpha1.ServerSetBootVolumeSpec{
						Size:  bootVolumeSize,
						Image: bootVolumeImage,
						Type:  bootVolumeType,
					},
				},
				Lans: []v1alpha1.StatefulServerSetLan{
					{
						Metadata: v1alpha1.StatefulServerSetLanMetadata{
							Name: customerLanName,
						},
						Spec: v1alpha1.StatefulServerSetLanSpec{
							IPv6cidr: customerLanIPv6cidrAuto,
							Public:   customerLanPublic,
						},
					},
					{
						Metadata: v1alpha1.StatefulServerSetLanMetadata{
							Name: managementLanName,
						},
						Spec: v1alpha1.StatefulServerSetLanSpec{
							Public: managementLanPublic,
						},
					},
				},
				Volumes: []v1alpha1.StatefulServerSetVolume{
					{
						Metadata: v1alpha1.StatefulServerSetVolumeMetadata{
							Name: dataVolume1Name,
						},
						Spec: v1alpha1.StatefulServerSetVolumeSpec{
							Size: dataVolume1Size,
							Type: dataVolume1Type,
						},
					},
					{
						Metadata: v1alpha1.StatefulServerSetVolumeMetadata{
							Name: dataVolume2Name,
						},
						Spec: v1alpha1.StatefulServerSetVolumeSpec{
							Size: dataVolume2Size,
							Type: dataVolume2Type,
						},
					},
				},
			},
		},
	}
}

func createSSet() *v1alpha1.ServerSet {
	return &v1alpha1.ServerSet{
		ObjectMeta: metav1.ObjectMeta{
			Name:            computeSSSetOwnerLabel(),
			ResourceVersion: "1",
			Labels: map[string]string{
				statefulServerSetLabel: statefulServerSetName,
			},
		},
		Spec: v1alpha1.ServerSetSpec{
			ResourceSpec: xpv1.ResourceSpec{
				ManagementPolicies:      []xpv1.ManagementAction{"*"},
				ProviderConfigReference: &xpv1.Reference{Name: "example"},
			},
			ForProvider: v1alpha1.ServerSetParameters{
				Replicas: serverSetNrOfReplicas,
				DatacenterCfg: v1alpha1.DatacenterConfig{
					DatacenterIDRef: &xpv1.Reference{Name: datacenterName},
				},
				Template: createSSetTemplate(),
			},
		},
	}
}

func createSSetTemplate() v1alpha1.ServerSetTemplate {
	return v1alpha1.ServerSetTemplate{
		Metadata: v1alpha1.ServerSetMetadata{
			Name: serverSetName,
			Labels: map[string]string{
				"aKey": "aValue",
			},
		},
		Spec: v1alpha1.ServerSetTemplateSpec{
			CPUFamily: serverCPUFamily,
			Cores:     serverCores,
			RAM:       serverRAM,
			NICs: []v1alpha1.ServerSetTemplateNIC{
				{
					Name:      nicName,
					DHCP:      true,
					Reference: nicLAN,
				},
			},
		},
	}
}

func createLanList() v1alpha1.LanList {
	return v1alpha1.LanList{
		Items: []v1alpha1.Lan{
			*createLAN(v1alpha1.LanParameters{
				Name:     customerLanName,
				Public:   customerLanPublic,
				Ipv6Cidr: customerLanIPv6cidrAuto,
			}),
			*createLAN(v1alpha1.LanParameters{
				Name:   managementLanName,
				Public: managementLanPublic,
			}),
		},
	}
}

func createCustomerLANWithIpv6CidrUpdated() *v1alpha1.Lan {
	lan := createCustomerLANWithIpv6Cidr()
	lan.ResourceVersion = strconv.Itoa(lanResourceVersion + 1)
	lan.Spec.ForProvider.Ipv6Cidr = customerLanIPv6cidr2
	return lan
}

func createCustomerLANWithIpv6Cidr() *v1alpha1.Lan {
	lan := createCustomerLAN()
	lan.Spec.ForProvider.Ipv6Cidr = customerLanIPv6cidr1
	lan.Status = v1alpha1.LanStatus{
		AtProvider: v1alpha1.LanObservation{
			LanID: "lan-id",
			State: ionoscloud.Available,
		},
	}
	return lan
}

func createCustomerLAN() *v1alpha1.Lan {
	return createLAN(v1alpha1.LanParameters{
		Name:     customerLanName,
		Public:   customerLanPublic,
		Ipv6Cidr: customerLanIPv6cidrAuto,
	})
}

func createLAN(parameters v1alpha1.LanParameters) *v1alpha1.Lan {
	return &v1alpha1.Lan{
		ObjectMeta: metav1.ObjectMeta{
			Name:            parameters.Name,
			ResourceVersion: strconv.Itoa(lanResourceVersion),
		},
		Spec: v1alpha1.LanSpec{ForProvider: parameters},
		Status: v1alpha1.LanStatus{
			AtProvider: v1alpha1.LanObservation{
				LanID: "lan-id",
				State: ionoscloud.Available,
			},
		},
	}
}

func createLanListNotUpToDate(l LANFieldsUpToDate) v1alpha1.LanList {
	lans := createLanList()

	for idx := range lans.Items {
		updateFieldIpv6Cidr(l, lans, idx)
		updateFieldPublic(l, lans, idx)
	}
	return lans
}

func updateFieldPublic(l LANFieldsUpToDate, lans v1alpha1.LanList, idx int) {
	if !l.isPublicUpToDate {
		other := findOtherPublic(lans.Items[idx].Spec.ForProvider.Public)
		lans.Items[idx].Spec.ForProvider.Public = other
	}
}

func updateFieldIpv6Cidr(l LANFieldsUpToDate, lans v1alpha1.LanList, idx int) {
	if !l.isIpv6CidrUpToDate {
		other := findOtherIpv6Cidr(lans.Items[idx].Spec.ForProvider.Ipv6Cidr)
		lans.Items[idx].Spec.ForProvider.Ipv6Cidr = other
	}
}

func findOtherIpv6Cidr(actual string) string {
	if actual == v1alpha1.LANAuto {
		return ""
	}
	return v1alpha1.LANAuto
}

func findOtherPublic(actual bool) bool {
	return !actual
}

func createVolumeListNotUpToDate(v VolumeFieldUpToDate) v1alpha1.VolumeList {
	volumes := createVolumeList()

	for idx := range volumes.Items {
		updateFieldSize(v, volumes, idx)
	}

	return volumes
}

func updateFieldSize(v VolumeFieldUpToDate, volumes v1alpha1.VolumeList, idx int) {
	if !v.isSizeUpToDate {
		volumes.Items[idx].Spec.ForProvider.Size *= 10
	}
}

func createBootVolume1() *v1alpha1.Volume {
	bootVolume := createBootVolume(0, bootVolumeParameters)
	return bootVolume
}

func createBootVolume2() *v1alpha1.Volume {
	bootVolume := createBootVolume(1, bootVolumeParameters)
	return bootVolume
}

func createBootVolume1NotUpToDate() *v1alpha1.Volume {
	bootVolume := createBootVolumeNotUpToDate(0, BootVolumeFieldsUpToDate{})
	return bootVolume
}
func createBootVolume2NotUpToDate() *v1alpha1.Volume {
	bootVolume := createBootVolumeNotUpToDate(1, BootVolumeFieldsUpToDate{})
	return bootVolume
}

func createBootVolumeNotUpToDate(replicaIdx int, b BootVolumeFieldsUpToDate) *v1alpha1.Volume {
	bootVolume := createBootVolume(replicaIdx, bootVolumeParameters)

	if !b.isSizeUpToDate {
		bootVolume.Spec.ForProvider.Size *= 10
	}

	return bootVolume
}

func createBootVolume(replicaIdx int, prop v1alpha1.VolumeParameters) *v1alpha1.Volume {
	bootVolume := createVolume(replicaIdx, prop)
	bootVolume.ObjectMeta.Labels = map[string]string{
		serverSetLabel: computeSSSetOwnerLabel(),
	}

	return &bootVolume
}

func createVolumeList() v1alpha1.VolumeList {
	return v1alpha1.VolumeList{
		Items: []v1alpha1.Volume{
			createVolume(0, v1alpha1.VolumeParameters{
				Name: dataVolume1Name,
				Size: dataVolume1Size,
				Type: dataVolume1Type,
			}),
			createVolume(0, v1alpha1.VolumeParameters{
				Name: dataVolume2Name,
				Size: dataVolume2Size,
				Type: dataVolume2Type,
			}),
			createVolume(1, v1alpha1.VolumeParameters{
				Name: dataVolume1Name,
				Size: dataVolume1Size,
				Type: dataVolume1Type,
			}),
			createVolume(1, v1alpha1.VolumeParameters{
				Name: dataVolume2Name,
				Size: dataVolume2Size,
				Type: dataVolume2Type,
			}),
		},
	}
}
<<<<<<< HEAD

func createVolumeWithWrongIndexLabel() *v1alpha1.Volume {
	volume := createVolumeWithStatus()
	volume.Labels = map[string]string{
		"wronglabel": "0",
	}
	return volume
}

func create2VolumesWithStatuses() []v1alpha1.Volume {
	volume1 := createVolumeWithStatus()
	volume2 := createVolumeWithStatus()
	volume2.Status.AtProvider = v1alpha1.VolumeObservation{
		VolumeID: volumeID2,
		State:    stateBusy,
		PCISlot:  2,
		Name:     dataVolume2Name,
	}

	return []v1alpha1.Volume{*volume1, *volume2}
}

func createVolumeWithStatus() *v1alpha1.Volume {
	volume := createVolumeDefault()
	volume.Labels = map[string]string{
		fmt.Sprintf("ionoscloud.com/%s-datavolume-index", serverName): "0",
	}
	volume.Status = v1alpha1.VolumeStatus{
		ResourceStatus: xpv1.ResourceStatus{},
		AtProvider: v1alpha1.VolumeObservation{
			VolumeID: volumeID1,
			State:    stateAvailable,
			PCISlot:  1,
			Name:     dataVolume1Name,
		},
	}
	return volume
}

func createVolumeDefault() *v1alpha1.Volume {
=======
func createVolumeDefault() v1alpha1.Volume {
>>>>>>> 49daa4fd
	volume := createVolume(0, v1alpha1.VolumeParameters{
		Name: dataVolume2Name,
		Size: dataVolume2Size,
		Type: dataVolume2Type,
	})
	return volume
}

func createVolumeWithState(replicaIdx int, parameters v1alpha1.VolumeParameters, state string) v1alpha1.Volume {
	volume := createVolume(replicaIdx, parameters)
	volume.Status.AtProvider.State = state
	return volume
}

func createVolume(replicaIdx int, parameters v1alpha1.VolumeParameters) v1alpha1.Volume {
	withNameUpdated := parameters
	withNameUpdated.Name = nameWithIdx(replicaIdx, parameters.Name)

	return v1alpha1.Volume{
		ObjectMeta: metav1.ObjectMeta{
			Name: withNameUpdated.Name,
		},

		Spec: v1alpha1.VolumeSpec{ForProvider: withNameUpdated},
	}
}

func createServer1() *v1alpha1.Server {
	return createServer(0, serverParameters)
}
func createServer2() *v1alpha1.Server {
	return createServer(1, serverParameters)
}

func createServer1NotUpToDate() *v1alpha1.Server {
	server := createServerNotUpToDate(0, ServeFieldsUpToDate{})
	return server
}
func createServer2NotUpToDate() *v1alpha1.Server {
	server := createServerNotUpToDate(1, ServeFieldsUpToDate{})
	return server
}

func createServerNotUpToDate(replicaIdx int, b ServeFieldsUpToDate) *v1alpha1.Server {
	server := createServer(replicaIdx, serverParameters)

	if !b.areCoresUpToDate {
		server.Spec.ForProvider.Cores *= 2
	}

	return server
}

func createServer(replicaIdx int, parameters v1alpha1.ServerParameters) *v1alpha1.Server {
	return &v1alpha1.Server{
		ObjectMeta: metav1.ObjectMeta{
			Name: nameWithIdx(replicaIdx, parameters.Name),
			Labels: map[string]string{
				serverSetLabel: computeSSSetOwnerLabel(),
			},
		},
		Spec: v1alpha1.ServerSpec{ForProvider: parameters},
	}
}

func createNIC1() *v1alpha1.Nic {
	return createNIC(0, v1alpha1.NicParameters{})
}

func createNIC2() *v1alpha1.Nic {
	return createNIC(1, v1alpha1.NicParameters{})
}

func createNIC(replicaIdx int, parameters v1alpha1.NicParameters) *v1alpha1.Nic {
	return &v1alpha1.Nic{
		ObjectMeta: metav1.ObjectMeta{
			Name: nameWithIdx(replicaIdx, parameters.Name),
			Labels: map[string]string{
				serverSetLabel: computeSSSetOwnerLabel(),
			},
		},
		Spec: v1alpha1.NicSpec{},
	}
}

func computeSSSetOwnerLabel() string {
	return serverSetName
}

func nameWithIdx(replicaIdx int, name string) string {
	return fmt.Sprintf("%s-%d", name, replicaIdx)
}<|MERGE_RESOLUTION|>--- conflicted
+++ resolved
@@ -395,7 +395,6 @@
 		},
 	}
 }
-<<<<<<< HEAD
 
 func createVolumeWithWrongIndexLabel() *v1alpha1.Volume {
 	volume := createVolumeWithStatus()
@@ -436,15 +435,12 @@
 }
 
 func createVolumeDefault() *v1alpha1.Volume {
-=======
-func createVolumeDefault() v1alpha1.Volume {
->>>>>>> 49daa4fd
 	volume := createVolume(0, v1alpha1.VolumeParameters{
 		Name: dataVolume2Name,
 		Size: dataVolume2Size,
 		Type: dataVolume2Type,
 	})
-	return volume
+	return &volume
 }
 
 func createVolumeWithState(replicaIdx int, parameters v1alpha1.VolumeParameters, state string) v1alpha1.Volume {
