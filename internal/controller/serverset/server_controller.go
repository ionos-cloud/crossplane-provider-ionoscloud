--- conflicted
+++ resolved
@@ -40,11 +40,7 @@
 		return v1alpha1.Server{}, fmt.Errorf("while creating Server %w ", err)
 	}
 	if err := kube.WaitForResource(ctx, kube.ResourceReadyTimeout, k.isAvailable, createServer.Name, cr.Namespace); err != nil {
-<<<<<<< HEAD
-		return v1alpha1.Server{}, fmt.Errorf("while waiting for created Server to be populated %w ", err)
-=======
 		return v1alpha1.Server{}, fmt.Errorf("while waiting for createServer to be populated %w ", err)
->>>>>>> c00763d6
 	}
 	createdServer, err := k.Get(ctx, createServer.Name, cr.Namespace)
 	if err != nil {
