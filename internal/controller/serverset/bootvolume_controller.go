--- conflicted
+++ resolved
@@ -119,13 +119,8 @@
 			Namespace: cr.Namespace,
 			Labels: map[string]string{
 				serverSetLabel: cr.Name,
-<<<<<<< HEAD
-				fmt.Sprintf(indexLabel, resourceBootVolume):   strconv.Itoa(replicaIndex),
-				fmt.Sprintf(versionLabel, resourceBootVolume): strconv.Itoa(version),
-=======
-				fmt.Sprintf(indexLabel, cr.GetName(), resourceBootVolume):   fmt.Sprintf("%d", replicaIndex),
-				fmt.Sprintf(versionLabel, cr.GetName(), resourceBootVolume): fmt.Sprintf("%d", version),
->>>>>>> 861259ed
+				fmt.Sprintf(indexLabel, cr.GetName(), resourceBootVolume):    strconv.Itoa(replicaIndex),
+				fmt.Sprintf(versionLabel, cr.GetName(), resourceBootVolume): strconv.Itoa(version),
 			},
 		},
 		Spec: v1alpha1.VolumeSpec{
