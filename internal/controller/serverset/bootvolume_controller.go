package serverset

import (
	"context"
	"fmt"
	"strconv"
	"strings"

	xpv1 "github.com/crossplane/crossplane-runtime/apis/common/v1"
	"github.com/crossplane/crossplane-runtime/pkg/logging"
	ionoscloud "github.com/ionos-cloud/sdk-go/v6"
	apiErrors "k8s.io/apimachinery/pkg/api/errors"
	metav1 "k8s.io/apimachinery/pkg/apis/meta/v1"
	"k8s.io/apimachinery/pkg/types"
	"sigs.k8s.io/controller-runtime/pkg/client"

	"github.com/ionos-cloud/crossplane-provider-ionoscloud/apis/compute/v1alpha1"
	"github.com/ionos-cloud/crossplane-provider-ionoscloud/pkg/ccpatch"
	"github.com/ionos-cloud/crossplane-provider-ionoscloud/pkg/kube"
)

type kubeBootVolumeControlManager interface {
	Create(ctx context.Context, cr *v1alpha1.ServerSet, replicaIndex, version int) (v1alpha1.Volume, error)
	Get(ctx context.Context, volumeName, ns string) (*v1alpha1.Volume, error)
	Delete(ctx context.Context, name, namespace string) error
	Ensure(ctx context.Context, cr *v1alpha1.ServerSet, replicaIndex, version int) error
}

// kubeBootVolumeController - kubernetes client wrapper  for server resources
type kubeBootVolumeController struct {
	kube client.Client
	log  logging.Logger
}

// Create creates a volume CR and waits until in reaches AVAILABLE state
func (k *kubeBootVolumeController) Create(ctx context.Context, cr *v1alpha1.ServerSet, replicaIndex, version int) (v1alpha1.Volume, error) {
	name := getNameFrom(cr.Spec.ForProvider.BootVolumeTemplate.Metadata.Name, replicaIndex, version)
	k.log.Info("Creating BootVolume", "name", name)
	userDataPatcher, err := ccpatch.NewCloudInitPatcher(cr.Spec.ForProvider.BootVolumeTemplate.Spec.UserData)
	if err != nil {
		return v1alpha1.Volume{}, fmt.Errorf("while creating cloud init patcher for BootVolume %s %w", name, err)
	}
	createVolume := fromServerSetToVolume(cr, name, replicaIndex, version)
	createVolume.Spec.ForProvider.UserData = userDataPatcher.Patch("hostname", name).Encode()
	if err := k.kube.Create(ctx, &createVolume); err != nil {
		return v1alpha1.Volume{}, err
	}
	if err := kube.WaitForResource(ctx, kube.ResourceReadyTimeout, k.isAvailable, name, cr.Namespace); err != nil {
		_ = k.Delete(ctx, createVolume.Name, cr.Namespace)
		return v1alpha1.Volume{}, fmt.Errorf("while waiting for BootVolume to be populated %w ", err)
	}
	// get the volume again before returning to have the id populated
	kubeVolume, err := k.Get(ctx, name, cr.Namespace)
	if err != nil {
		return v1alpha1.Volume{}, err
	}
	k.log.Info("Finished creating BootVolume", "name", name)

	return *kubeVolume, nil
}

// Get - returns a volume kubernetes object
func (k *kubeBootVolumeController) Get(ctx context.Context, volumeName, ns string) (*v1alpha1.Volume, error) {
	obj := &v1alpha1.Volume{}
	err := k.kube.Get(ctx, types.NamespacedName{
		Namespace: ns,
		Name:      volumeName,
	}, obj)
	return obj, err
}

// Delete - deletes the bootvolume k8s client and waits until it is deleted
func (k *kubeBootVolumeController) Delete(ctx context.Context, name, namespace string) error {
	condemnedVolume, err := k.Get(ctx, name, namespace)
	if err != nil {
		return err
	}
	if err := k.kube.Delete(ctx, condemnedVolume); err != nil {
		return fmt.Errorf("error deleting BootVolume %w", err)
	}
	return kube.WaitForResource(ctx, kube.ResourceReadyTimeout, k.isBootVolumeDeleted, condemnedVolume.Name, namespace)
}

// IsVolumeAvailable - checks if a volume is available
func (k *kubeBootVolumeController) isAvailable(ctx context.Context, name, namespace string) (bool, error) {
	obj, err := k.Get(ctx, name, namespace)
	if err != nil {
		if apiErrors.IsNotFound(err) {
			return false, nil
		}
		return false, err
	}
	if !kube.IsSuccessfullyCreated(obj) {
		return false, kube.ErrExternalCreateFailed
	}
	if obj != nil && obj.Status.AtProvider.VolumeID != "" && strings.EqualFold(obj.Status.AtProvider.State, ionoscloud.Available) {
		return true, nil
	}
	return false, err
}

func (k *kubeBootVolumeController) isBootVolumeDeleted(ctx context.Context, name, namespace string) (bool, error) {
	k.log.Info("Checking if BootVolume is deleted", "name", name, "namespace", namespace)
	obj := &v1alpha1.Volume{}
	err := k.kube.Get(ctx, types.NamespacedName{
		Namespace: namespace,
		Name:      name,
	}, obj)
	if err != nil {
		if apiErrors.IsNotFound(err) {
			k.log.Info("BootVolume has been deleted", "name", name, "namespace", namespace)
			return true, nil
		}
		return false, err
	}
	return false, nil
}

func fromServerSetToVolume(cr *v1alpha1.ServerSet, name string, replicaIndex, version int) v1alpha1.Volume {
	vol := v1alpha1.Volume{
		ObjectMeta: metav1.ObjectMeta{
			Name:      name,
			Namespace: cr.Namespace,
			Labels: map[string]string{
				serverSetLabel: cr.Name,
				fmt.Sprintf(indexLabel, cr.GetName(), resourceBootVolume):   strconv.Itoa(replicaIndex),
				fmt.Sprintf(versionLabel, cr.GetName(), resourceBootVolume): strconv.Itoa(version),
			},
		},
		Spec: v1alpha1.VolumeSpec{
			ResourceSpec: xpv1.ResourceSpec{
				ProviderConfigReference: cr.GetProviderConfigReference(),
				ManagementPolicies:      cr.GetManagementPolicies(),
				DeletionPolicy:          cr.GetDeletionPolicy(),
			},
			ForProvider: v1alpha1.VolumeParameters{
				DatacenterCfg:    cr.Spec.ForProvider.DatacenterCfg,
				Name:             name,
				AvailabilityZone: GetZoneFromIndex(replicaIndex),
				Size:             cr.Spec.ForProvider.BootVolumeTemplate.Spec.Size,
				Type:             cr.Spec.ForProvider.BootVolumeTemplate.Spec.Type,
				Image:            cr.Spec.ForProvider.BootVolumeTemplate.Spec.Image,
				UserData:         cr.Spec.ForProvider.BootVolumeTemplate.Spec.UserData,
			},
		}}
	if cr.Spec.ForProvider.BootVolumeTemplate.Spec.ImagePassword != "" {
		vol.Spec.ForProvider.ImagePassword = cr.Spec.ForProvider.BootVolumeTemplate.Spec.ImagePassword
	}
	if len(cr.Spec.ForProvider.BootVolumeTemplate.Spec.SSHKeys) > 0 {
		vol.Spec.ForProvider.SSHKeys = cr.Spec.ForProvider.BootVolumeTemplate.Spec.SSHKeys
	}
	return vol
}

// Ensure - creates a boot volume if it does not exist
func (k *kubeBootVolumeController) Ensure(ctx context.Context, cr *v1alpha1.ServerSet, replicaIndex, version int) error {
	k.log.Info("Ensuring BootVolume", "replicaIndex", replicaIndex, "version", version)
	res := &v1alpha1.VolumeList{}
<<<<<<< HEAD
	if err := listResFromSSetWithIndexAndVersion(ctx, k.kube, resourceBootVolume, replicaIndex, version, res); err != nil {
=======
	if err := listResFromSSetWithIndexAndVersion(ctx, k.kube, cr.GetName(), resourceBootVolume, replicaIndex, version, res); err != nil {
>>>>>>> 49daa4fd
		return err
	}
	volumes := res.Items
	if len(volumes) == 0 {
		_, err := k.Create(ctx, cr, replicaIndex, version)
		return err
	}
	k.log.Info("Finished ensuring BootVolume", "replicaIndex", replicaIndex, "version", version)

	return nil
}<|MERGE_RESOLUTION|>--- conflicted
+++ resolved
@@ -156,11 +156,7 @@
 func (k *kubeBootVolumeController) Ensure(ctx context.Context, cr *v1alpha1.ServerSet, replicaIndex, version int) error {
 	k.log.Info("Ensuring BootVolume", "replicaIndex", replicaIndex, "version", version)
 	res := &v1alpha1.VolumeList{}
-<<<<<<< HEAD
-	if err := listResFromSSetWithIndexAndVersion(ctx, k.kube, resourceBootVolume, replicaIndex, version, res); err != nil {
-=======
 	if err := listResFromSSetWithIndexAndVersion(ctx, k.kube, cr.GetName(), resourceBootVolume, replicaIndex, version, res); err != nil {
->>>>>>> 49daa4fd
 		return err
 	}
 	volumes := res.Items
