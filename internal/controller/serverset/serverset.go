/*
Copyright 2022 The Crossplane Authors.

Licensed under the Apache License, Version 2.0 (the "License");
you may not use this file except in compliance with the License.
You may obtain a copy of the License at

    http://www.apache.org/licenses/LICENSE-2.0

Unless required by applicable law or agreed to in writing, software
distributed under the License is distributed on an "AS IS" BASIS,
WITHOUT WARRANTIES OR CONDITIONS OF ANY KIND, either express or implied.
See the License for the specific language governing permissions and
limitations under the License.
*/

package serverset

import (
	"context"
	"fmt"
	"strconv"
	"time"

	"github.com/crossplane/crossplane-runtime/pkg/logging"
	"github.com/crossplane/crossplane-runtime/pkg/meta"
	"github.com/pkg/errors"
	v1 "k8s.io/api/core/v1"
	metav1 "k8s.io/apimachinery/pkg/apis/meta/v1"
	"k8s.io/apimachinery/pkg/types"
	"sigs.k8s.io/controller-runtime/pkg/client"

	xpv1 "github.com/crossplane/crossplane-runtime/apis/common/v1"
	"github.com/crossplane/crossplane-runtime/pkg/reconciler/managed"
	"github.com/crossplane/crossplane-runtime/pkg/resource"

	ionoscloud "github.com/ionos-cloud/sdk-go/v6"

	"github.com/ionos-cloud/crossplane-provider-ionoscloud/apis/compute/v1alpha1"
	"github.com/ionos-cloud/crossplane-provider-ionoscloud/internal/utils"
	"github.com/ionos-cloud/crossplane-provider-ionoscloud/pkg/ccpatch/substitution"
	"github.com/ionos-cloud/crossplane-provider-ionoscloud/pkg/kube"
)

const (
	errUnexpectedObject = "managed resource is not an Volume resource"
	errTrackPCUsage     = "cannot track ProviderConfig usage"
)

const (
	// indexLabel is the label used to identify the server set by index
	indexLabel = "%s-%s-ri"

	nicIndexLabel = "%s-%s-ni"
	// versionLabel is the label used to identify the server set by version
	versionLabel = "%s-%s-v"
	// serverSetLabel is the label used to identify the server set resources. All resources created by a server set will have this label
	serverSetLabel = "serverset"
)

// A connector is expected to produce an ExternalClient when its Connect method
// is called.
type connector struct {
	kube                    client.Client
	bootVolumeController    kubeBootVolumeControlManager
	nicController           kubeNicControlManager
	serverController        kubeServerControlManager
	firewallRuleController  kubeFirewallRuleControlManager
	kubeConfigmapController kubeConfigmapControlManager
	usage                   resource.Tracker
	log                     logging.Logger
}

// Connect typically produces an ExternalClient by:
// 1. Tracking that the managed resource is using a ProviderConfig.
// 2. Getting the managed resource's ProviderConfig.
// 3. Getting the credentials specified by the ProviderConfig.
// 4. Using the credentials to form a client.
func (c *connector) Connect(ctx context.Context, mg resource.Managed) (managed.ExternalClient, error) {
	_, ok := mg.(*v1alpha1.ServerSet)
	if !ok {
		return nil, errors.New(errUnexpectedObject)
	}
	var err error
	if err = c.usage.Track(ctx, mg); err != nil {
		return nil, errors.Wrap(err, errTrackPCUsage)
	}

	return &external{
		kube:                   c.kube,
		log:                    c.log,
		bootVolumeController:   c.bootVolumeController,
		nicController:          c.nicController,
		serverController:       c.serverController,
		firewallRuleController: c.firewallRuleController,
		configMapController:    c.kubeConfigmapController,
	}, err
}

// external observes, then either creates, updates, or deletes an
// externalServerSet resource to ensure it reflects the managed resource's desired state.
type external struct {
	kube client.Client
	// A 'client' used to connect to the externalServer resource API. In practice this
	// would be something like an IONOS Cloud SDK client.
	bootVolumeController   kubeBootVolumeControlManager
	nicController          kubeNicControlManager
	serverController       kubeServerControlManager
	firewallRuleController kubeFirewallRuleControlManager
	configMapController    kubeConfigmapControlManager
	log                    logging.Logger
}

func (e *external) Observe(ctx context.Context, mg resource.Managed) (managed.ExternalObservation, error) { // nolint:gocyclo
	cr, ok := mg.(*v1alpha1.ServerSet)
	if !ok {
		return managed.ExternalObservation{}, errors.New(errUnexpectedObject)
	}

	if meta.GetExternalName(cr) == "" {
		return managed.ExternalObservation{}, nil
	}

	if meta.WasDeleted(cr) {
		return managed.ExternalObservation{}, nil
	}

	servers, err := GetServersOfSSet(ctx, e.kube, cr.Name)
	if err != nil {
		return managed.ExternalObservation{}, err
	}

	e.populateReplicasStatuses(ctx, cr, servers)

	areServersCreated := len(servers) == cr.Spec.ForProvider.Replicas
	areServersUpToDate, areServersAvailable := AreServersReady(cr.Spec.ForProvider.Template.Spec, servers)

	volumes, err := GetVolumesOfSSet(ctx, e.kube, cr.Name)
	if err != nil {
		return managed.ExternalObservation{}, err
	}
	areBootVolumesCreated := len(volumes) == cr.Spec.ForProvider.Replicas
	areBootVolumesUpToDate, areBootVolumesAvailable := AreBootVolumesReady(cr.Spec.ForProvider.BootVolumeTemplate, volumes)

	nics, err := GetNICsOfSSet(ctx, e.kube, cr.Name)
	if err != nil {
		return managed.ExternalObservation{}, err
	}
	crExpectedNoOfNICs := len(cr.Spec.ForProvider.Template.Spec.NICs) * cr.Spec.ForProvider.Replicas
	areNICsCreated := len(nics) == crExpectedNoOfNICs

	// at the moment we do not check that fields of nics are updated, because nic fields are immutable
	e.log.Info("Observing the ServerSet", "name", cr.Name, "areServersUpToDate", areServersUpToDate, "areBootVolumesUpToDate", areBootVolumesUpToDate, "areServersCreated",
		areServersCreated, "areBootVolumesCreated", areBootVolumesCreated, "areNICsCreated", areNICsCreated, "areServersAvailable", areServersAvailable, "areBootVolumesAvailable", areBootVolumesAvailable)
	if areServersAvailable && areBootVolumesAvailable {
		cr.SetConditions(xpv1.Available())
	} else {
		cr.SetConditions(xpv1.Creating())
	}

	return managed.ExternalObservation{
		// Return false when the externalServerSet resource does not exist. This lets
		// the managed resource reconciler know that it needs to call Create to
		// (re)create the resource, or that it has successfully been deleted.
		ResourceExists: areServersCreated && areNICsCreated && areBootVolumesCreated,

		// Return false when the externalServerSet resource exists, but it not up to date
		// with the desired managed resource state. This lets the managed
		// resource reconciler know that it needs to call Update.
		ResourceUpToDate: areServersUpToDate && areBootVolumesUpToDate,

		// Return any details that may be required to connect to the externalServerSet
		// resource. These will be stored as the connection secret.
		ConnectionDetails: managed.ConnectionDetails{},
	}, nil
}

func didNrOfReplicasChange(cr *v1alpha1.ServerSet, replicas []v1alpha1.Server) bool {
	return len(replicas) != cr.Status.AtProvider.Replicas
}

type substitutionConfig struct {
	identities map[string]string
	name       string
	namespace  string
}

func (e *external) populateReplicasStatuses(ctx context.Context, cr *v1alpha1.ServerSet, serverSetReplicas []v1alpha1.Server) {
	if cr.Status.AtProvider.ReplicaStatuses == nil || didNrOfReplicasChange(cr, serverSetReplicas) {
		cr.Status.AtProvider.ReplicaStatuses = make([]v1alpha1.ServerSetReplicaStatus, len(serverSetReplicas))
	}
	for i := range serverSetReplicas {
		replicaStatus := computeStatus(serverSetReplicas[i].Status.AtProvider.State)
		errMsg := ""

		lastCondition := getLastCondition(serverSetReplicas[i])
		if lastCondition.Reason == xpv1.ReasonReconcileError {
			replicaStatus = statusError
			errMsg = lastCondition.Message
		}

		replicaIdx := ComputeReplicaIdx(e.log, fmt.Sprintf(indexLabel, cr.Name, ResourceServer), serverSetReplicas[i].Labels)
		volumeVersion, err := getVolumeVersion(ctx, e.kube, cr.GetName(), replicaIdx)
		if err != nil {
			e.log.Info("error fetching volume version for", "name", cr.GetName(), "replicaIndex", replicaIdx, "error", err)
		}
		nicStatues := computeNicStatuses(ctx, e, cr.Name, replicaIdx)
		cr.Status.AtProvider.ReplicaStatuses[i] = v1alpha1.ServerSetReplicaStatus{
			Role:         fetchRole(ctx, e, *cr, replicaIdx, serverSetReplicas[i].Name, replicaStatus),
			Name:         serverSetReplicas[i].Name,
			ReplicaIndex: replicaIdx,
			NICStatuses:  nicStatues,
			Status:       replicaStatus,
			ErrorMessage: errMsg,
			Hostname:     getNameFrom(cr.Spec.ForProvider.Template.Metadata.Name, replicaIdx, volumeVersion),
			LastModified: metav1.Now(),
		}
		// for nfs we need to store substitutions in a configmap(created when the bootvolumes are created) and display them in the status
		if len(cr.Spec.ForProvider.BootVolumeTemplate.Spec.Substitutions) > 0 {
			// re-initialize in case of crossplane reboots
			if cr.Status.AtProvider.ReplicaStatuses[i].SubstitutionReplacement == nil {
				cr.Status.AtProvider.ReplicaStatuses[i].SubstitutionReplacement = make(map[string]string, len(cr.Spec.ForProvider.BootVolumeTemplate.Spec.Substitutions))
			}
			e.setSubstitutions(ctx, cr, replicaIdx, i)
		} else {
			e.log.Info("no substitutions found in bootvolume template", "serverset name", cr.Name)
		}
	}
	cr.Status.AtProvider.Replicas = len(serverSetReplicas)
}

// setSubstitutions sets substitutions in status. sets again in globalstate if they got lost in case of reboot.
// reads substitutions from configMap that has serverset name and either the identity config map namespace, or default
func (e *external) setSubstitutions(ctx context.Context, cr *v1alpha1.ServerSet, replicaIndex, sliceIndex int) {
	if len(cr.Spec.ForProvider.BootVolumeTemplate.Spec.Substitutions) > 0 {
		volumeVersion, _, _ := getVersionsFromVolumeAndServer(ctx, e.kube, cr.GetName(), replicaIndex)
		for _, subst := range cr.Spec.ForProvider.BootVolumeTemplate.Spec.Substitutions {

			namespace := "default"
			if cr.Spec.ForProvider.IdentityConfigMap.Namespace != "" {
				namespace = cr.Spec.ForProvider.IdentityConfigMap.Namespace
			}
			e.configMapController.SetSubstitutionConfigMap(cr.Name, namespace)

			value := e.configMapController.FetchSubstitutionFromMap(ctx, cr.Name, subst.Key, replicaIndex, volumeVersion)
			if value != "" {
				cr.Status.AtProvider.ReplicaStatuses[sliceIndex].SubstitutionReplacement[subst.Key] = value
				identifier := substitution.Identifier(getNameFrom(cr.Spec.ForProvider.BootVolumeTemplate.Metadata.Name, replicaIndex, volumeVersion))
				if _, ok := globalStateMap[cr.Name]; !ok {
					globalStateMap[cr.Name] = substitution.GlobalState{}
				}
				if !globalStateMap[cr.Name].Exists(identifier, subst.Key) {
					globalStateMap[cr.Name].Set(identifier, subst.Key, value)
					e.log.Info("substitution value updated in global state", "serverset name", cr.Name, "for key", subst.Key, "and value", value)
				}
			} else {
				e.log.Info("substitution value not found", "serverset name", cr.Name, "for key", subst.Key)
			}
		}
	}
}

func computeNicStatuses(ctx context.Context, e *external, crName string, replicaIndex int) []v1alpha1.NicStatus {
	nicsOfReplica := &v1alpha1.NicList{}
	err := ListResFromSSetWithIndex(ctx, e.kube, crName, resourceNIC, replicaIndex, nicsOfReplica)
	if err != nil {
		e.log.Info("error fetching nics", "name", crName, "replicaIndex", replicaIndex, "error", err)
		return []v1alpha1.NicStatus{}
	}

	nicStatuses := make([]v1alpha1.NicStatus, len(nicsOfReplica.Items))
	for i, nic := range nicsOfReplica.Items {
		nicStatuses[i] = nic.Status
	}

	return nicStatuses
}

func getLastCondition(server v1alpha1.Server) xpv1.Condition {
	noOfConditions := len(server.Status.Conditions)
	if noOfConditions > 0 {
		return server.Status.Conditions[noOfConditions-1]
	}
	return xpv1.Condition{}
}

func fetchRole(ctx context.Context, e *external, sset v1alpha1.ServerSet, replicaIndex int, replicaName, replicaStatus string) v1alpha1.Role {
	role := v1alpha1.Passive
	if replicaStatus != statusReady {
		return role
	}
	if sset.Spec.ForProvider.IdentityConfigMap.Namespace == "" ||
		sset.Spec.ForProvider.IdentityConfigMap.Name == "" ||
		sset.Spec.ForProvider.IdentityConfigMap.KeyName == "" {
		e.log.Info("no identity configmap values provided, setting role based on replica index only for", "serverset name", sset.Name)
		if replicaIndex == 0 {
			return v1alpha1.Active
		}
		return role
	}
	namespace := sset.Spec.ForProvider.IdentityConfigMap.Namespace
	name := sset.Spec.ForProvider.IdentityConfigMap.Name
	key := sset.Spec.ForProvider.IdentityConfigMap.KeyName
	cfgLease := &v1.ConfigMap{}
	err := e.kube.Get(ctx, client.ObjectKey{Namespace: namespace, Name: name}, cfgLease)
	if err != nil {
		e.log.Info("error fetching config lease, will default to PASSIVE role", "serverset name", sset.Name, "error", err)
		return v1alpha1.Passive
	}

	if cfgLease.Data[key] == replicaName {
		return v1alpha1.Active
	}

	// if it is not in the config map then it has Passive role
	return role
}

func computeStatus(state string) string {
	// At the moment we compute the status of the Server contained in the ServerSet
	// based on the status of the Server.
	switch state {
	case ionoscloud.Available:
		return statusReady
	case ionoscloud.Failed:
		return statusError
	case ionoscloud.Busy:
		return statusBusy
	}
	return statusUnknown
}

func (e *external) Create(ctx context.Context, mg resource.Managed) (managed.ExternalCreation, error) {
	cr, ok := mg.(*v1alpha1.ServerSet)
	if !ok {
		return managed.ExternalCreation{}, errors.New(errUnexpectedObject)
	}

	cr.Status.SetConditions(xpv1.Creating())

	// for n times of cr.Spec.Replicas, create a server
	// for each server, create a volume
	e.log.Info("Creating a new ServerSet", "name", cr.Name, "replicas", cr.Spec.ForProvider.Replicas)
	for i := 0; i < cr.Spec.ForProvider.Replicas; i++ {
		volumeVersion, serverVersion, err := getVersionsFromVolumeAndServer(ctx, e.kube, cr.GetName(), i)
		if err != nil && !errors.Is(err, errNoVolumesFound) {
			return managed.ExternalCreation{}, err
		}
		if err := e.ensureServerAndNicByIndex(ctx, cr, i, serverVersion); err != nil {
			return managed.ExternalCreation{}, err
		}

		if err := e.ensureBootVolumeByIndex(ctx, cr, i, volumeVersion); err != nil {
			return managed.ExternalCreation{}, fmt.Errorf("while ensuring bootVolume (%w)", err)
		}
		if err := e.attachBootVolume(ctx, cr, i, serverVersion, volumeVersion); err != nil {
			return managed.ExternalCreation{}, fmt.Errorf("while attaching volume to server (%w)", err)
		}
	}

	// When all conditions are met, the managed resource is considered available
	meta.SetExternalName(cr, cr.Name)
	return managed.ExternalCreation{
		// Optionally return any details that may be required to connect to the
		// externalServerSet resource. These will be stored as the connection secret.
		ConnectionDetails: managed.ConnectionDetails{},
	}, nil
}

func (e *external) attachBootVolume(ctx context.Context, cr *v1alpha1.ServerSet, replicaIndex, serverVersion, volumeVersion int) error {
	bootVolume, err := e.bootVolumeController.Get(ctx, getNameFrom(cr.Spec.ForProvider.BootVolumeTemplate.Metadata.Name, replicaIndex, volumeVersion), cr.Namespace)
	if err != nil {
		return err
	}

	server, err := e.serverController.Get(ctx, getNameFrom(cr.Spec.ForProvider.Template.Metadata.Name, replicaIndex, serverVersion), cr.Namespace)
	if err != nil {
		return err
	}
	server.Spec.ForProvider.VolumeCfg.VolumeID = bootVolume.Status.AtProvider.VolumeID
	return e.serverController.Update(ctx, server)
}

func (e *external) Update(ctx context.Context, mg resource.Managed) (managed.ExternalUpdate, error) {
	cr, ok := mg.(*v1alpha1.ServerSet)
	if !ok {
		return managed.ExternalUpdate{}, errors.New(errUnexpectedObject)
	}

	if meta.GetExternalName(cr) == "" {
		return managed.ExternalUpdate{}, nil
	}
	// how do we know if we want to update servers or nic params?
	err := e.updateServersFromTemplate(ctx, cr)
	if err != nil {
		return managed.ExternalUpdate{}, err
	}

	if err := e.reconcileVolumesFromTemplate(ctx, cr); err != nil {
		return managed.ExternalUpdate{}, err
	}
	servers, err := GetServersOfSSet(ctx, e.kube, cr.Name)
	if err != nil {
		return managed.ExternalUpdate{}, err
	}

	e.populateReplicasStatuses(ctx, cr, servers)
	return managed.ExternalUpdate{
		// Optionally return any details that may be required to connect to the
		// externalServerSet resource. These will be stored as the connection secret.
		ConnectionDetails: managed.ConnectionDetails{},
	}, nil
}

func (e *external) updateServersFromTemplate(ctx context.Context, cr *v1alpha1.ServerSet) error {
	servers, err := GetServersOfSSet(ctx, e.kube, cr.Name)
	if err != nil {
		return err
	}
	for idx := range servers {
		volumeVersion, err := getVolumeVersion(ctx, e.kube, cr.GetName(), idx)
		if err != nil {
			return fmt.Errorf("error getting boot volume version for server %s: %w", servers[idx].Name, err)
		}
<<<<<<< HEAD
		bootVolumeName := getNameFrom(cr.Spec.ForProvider.BootVolumeTemplate.Metadata.Name, idx, volumeVersion)
		bootVolume := &v1alpha1.Volume{}
		if err := e.kube.Get(ctx, types.NamespacedName{
			Name:      bootVolumeName,
			Namespace: cr.Namespace,
		}, bootVolume); err != nil {
			return fmt.Errorf("error getting boot volume %s to check hotplug settings to server %s: %w", bootVolumeName, servers[idx].Name, err)
=======
		if servers[idx].Spec.ForProvider.NicMultiQueue != cr.Spec.ForProvider.Template.Spec.NicMultiQueue {
			update = true
			servers[idx].Spec.ForProvider.NicMultiQueue = cr.Spec.ForProvider.Template.Spec.NicMultiQueue
		}
		if servers[idx].Spec.ForProvider.CPUFamily != cr.Spec.ForProvider.Template.Spec.CPUFamily {
			update = true
			servers[idx].Spec.ForProvider.CPUFamily = cr.Spec.ForProvider.Template.Spec.CPUFamily
>>>>>>> 87ce5a25
		}

		update, failover := checkServerDiff(&servers[idx], cr, bootVolume)
		if update {
			requestTimestamp := time.Now()
			if err := e.kube.Update(ctx, &servers[idx]); err != nil {
				return fmt.Errorf("error updating server %w", err)
			}

			if failover {
				if err := kube.WaitForResource(
					ctx, kube.ResourceReadyTimeout, func(ctx context.Context, name, namespace string) (bool, error) {
                        return e.isUpdateConditionMet(ctx, requestTimestamp, name, namespace)
					}, servers[idx].Name, servers[idx].Namespace,
				); err != nil {
					return fmt.Errorf("error waiting for server to be updated %w", err)
				}
			}
		}
	}
	return nil
}

// reconcileVolumesFromTemplate updates bootvolume, or deletes and re-creates server, volume and nic if something
// immutable changes in a bootvolume
func (e *external) reconcileVolumesFromTemplate(ctx context.Context, cr *v1alpha1.ServerSet) error {
	volumes, err := GetVolumesOfSSet(ctx, e.kube, cr.Name)
	if err != nil {
		return err
	}
	masterIndex := getIdentityFromStatus(cr.Status.AtProvider.ReplicaStatuses)
	err = e.updateOrRecreateVolumes(ctx, cr, volumes, masterIndex)
	if err != nil {
		return fmt.Errorf("while updating volumes for serverset %s %w", cr.Name, err)
	}
	return nil
}

func getIdentityFromStatus(statuses []v1alpha1.ServerSetReplicaStatus) int {
	for idx := range statuses {
		if statuses[idx].Role == v1alpha1.Active {
			return idx
		}
	}
	return -1
}

func (e *external) updateOrRecreateVolumes(ctx context.Context, cr *v1alpha1.ServerSet, volumes []v1alpha1.Volume, masterIndex int) error {
	recreateLeader := false
	for idx := range volumes {
		update := false
		deleteAndCreate := false
		update, deleteAndCreate = updateOrRecreate(&volumes[idx].Spec.ForProvider, cr.Spec.ForProvider.BootVolumeTemplate.Spec)
		e.log.Info("UpdateOrRecreate result", "index", idx, "volumeName", volumes[idx].Name, "update", update, "deleteAndCreate", deleteAndCreate, "SetHotPlugsFromImage", volumes[idx].Spec.ForProvider.SetHotPlugsFromImage)
		if deleteAndCreate {
			// we want to recreate master at the end
			if masterIndex == idx {
				recreateLeader = true
				continue
			}
			err := e.updateByIndex(ctx, idx, cr)
			if err != nil {
				return err
			}
			// we want to return here to be able to update the status before we move to the next bootvolume to update
			return nil
		} else if update {
			if err := e.kube.Update(ctx, &volumes[idx]); err != nil {
				return fmt.Errorf("error updating volume %w", err)
			}
		}
	}
	if masterIndex != -1 {
		e.log.Info("updating leader", "serverset", cr.Name, "index", masterIndex, "template", cr.Spec.ForProvider.BootVolumeTemplate.Spec)
		if recreateLeader {
			err := e.updateByIndex(ctx, masterIndex, cr)
			if err != nil {
				return err
			}
		}
	}
	return nil
}

func (e *external) updateByIndex(ctx context.Context, idx int, cr *v1alpha1.ServerSet) error {
	volumeVersion, serverVersion, err := getVersionsFromVolumeAndServer(ctx, e.kube, cr.GetName(), idx)
	if err != nil {
		return err
	}
	// reset globalstate before updating so we get the same ips
	// globalStateMap[cr.Name] = substitution.GlobalState{}
	updater := e.getUpdaterByStrategy(cr.Spec.ForProvider.BootVolumeTemplate.Spec.UpdateStrategy.Stype)
	return updater.update(ctx, cr, idx, volumeVersion, serverVersion)
}

func (e *external) getUpdaterByStrategy(strategyType v1alpha1.UpdateStrategyType) updater {
	switch strategyType {
	case v1alpha1.CreateAllBeforeDestroy:
		return newCreateBeforeDestroy(e.bootVolumeController, e.serverController, e.nicController, e.firewallRuleController)
	case v1alpha1.CreateBeforeDestroyBootVolume:
		return newCreateBeforeDestroyOnlyBootVolume(e.bootVolumeController, e.serverController)
	default:
		return newCreateBeforeDestroyOnlyBootVolume(e.bootVolumeController, e.serverController)
	}
}

// updateOrRecreate checks if bootvolume parameters are equal to bootvolume template parameters
// mutates volume parameters if fields are not equal
func updateOrRecreate(volumeParams *v1alpha1.VolumeParameters, volumeSpec v1alpha1.ServerSetBootVolumeSpec) (update bool, deleteAndCreate bool) {
	if volumeParams.Size != volumeSpec.Size {
		update = true
		volumeParams.Size = volumeSpec.Size
	}
	if volumeParams.Type != volumeSpec.Type {
		deleteAndCreate = true
		volumeParams.Type = volumeSpec.Type
	}

	if volumeParams.Image != volumeSpec.Image {
		deleteAndCreate = true
		volumeParams.Image = volumeSpec.Image
	}
	if volumeParams.SetHotPlugsFromImage != volumeSpec.SetHotPlugsFromImage {
		deleteAndCreate = true
		volumeParams.SetHotPlugsFromImage = volumeSpec.SetHotPlugsFromImage
	}

	return update, deleteAndCreate
}

func (e *external) Delete(ctx context.Context, mg resource.Managed) (managed.ExternalDelete, error) {
	cr, ok := mg.(*v1alpha1.ServerSet)
	if !ok {
		return managed.ExternalDelete{}, errors.New(errUnexpectedObject)
	}
	e.log.Info("Deleting the ServerSet", "name", cr.Name)
	cr.SetConditions(xpv1.Deleting())

	e.log.Info("Deleting the substitution configmap", "name", cr.Name)
	globalStateMap[cr.Name] = substitution.GlobalState{}
	delete(globalStateMap, cr.Name)
	if err := e.configMapController.Delete(ctx, cr.Name); err != nil {
		return managed.ExternalDelete{}, err
	}
	e.log.Info("Finished deleting the ServerSet", "name", cr.Name)

	return managed.ExternalDelete{}, nil
}

// AreServersReady checks if replicas and template params are equal to server obj params
func AreServersReady(templateParams v1alpha1.ServerSetTemplateSpec, servers []v1alpha1.Server) (areServersUpToDate, areServersAvailable bool) {
	for _, serverObj := range servers {
		if serverObj.Spec.ForProvider.Cores != templateParams.Cores {
			return false, false
		}
		if serverObj.Spec.ForProvider.RAM != templateParams.RAM {
			return false, false
		}
		if serverObj.Spec.ForProvider.NicMultiQueue != templateParams.NicMultiQueue {
			return false, false
		}
		if serverObj.Spec.ForProvider.CPUFamily != templateParams.CPUFamily {
			return false, false
		}
		if serverObj.Status.AtProvider.State != ionoscloud.Available {
			return true, false
		}
	}

	return true, true
}

// AreBootVolumesReady checks if template params are equal to volume obj params
func AreBootVolumesReady(templateParams v1alpha1.BootVolumeTemplate, volumes []v1alpha1.Volume) (bool, bool) {
	for _, volumeObj := range volumes {
		if volumeObj.Spec.ForProvider.Size != templateParams.Spec.Size {
			return false, false
		}
		if volumeObj.Spec.ForProvider.Image != templateParams.Spec.Image {
			return false, false
		}
		if volumeObj.Spec.ForProvider.Type != templateParams.Spec.Type {
			return false, false
		}
		if volumeObj.Spec.ForProvider.SetHotPlugsFromImage != templateParams.Spec.SetHotPlugsFromImage {
			return false, false
		}

		if volumeObj.Status.AtProvider.State != ionoscloud.Available {
			return true, false
		}
	}

	return true, true
}

// GetServersOfSSet - gets servers from a server set based on the serverset label
func GetServersOfSSet(ctx context.Context, kube client.Client, name string) ([]v1alpha1.Server, error) {
	serverList := &v1alpha1.ServerList{}
	if err := kube.List(ctx, serverList, client.MatchingLabels{
		serverSetLabel: name,
	}); err != nil {
		return nil, err
	}

	return serverList.Items, nil
}

// GetVolumesOfSSet - gets volumes from a server set based on the serverset label
func GetVolumesOfSSet(ctx context.Context, kube client.Client, name string) ([]v1alpha1.Volume, error) {
	volumeList := &v1alpha1.VolumeList{}
	if err := kube.List(ctx, volumeList, client.MatchingLabels{
		serverSetLabel: name,
	}); err != nil {
		return nil, err
	}

	return volumeList.Items, nil
}

// GetNICsOfSSet - gets all volumes of a server set
func GetNICsOfSSet(ctx context.Context, kube client.Client, name string) ([]v1alpha1.Nic, error) {
	nicList := &v1alpha1.NicList{}
	if err := kube.List(ctx, nicList, client.MatchingLabels{
		serverSetLabel: name,
	}); err != nil {
		return nil, err
	}

	return nicList.Items, nil
}

// ListResFromSSetWithIndex - lists resources from a server set with a specific index label
func ListResFromSSetWithIndex(ctx context.Context, kube client.Client, serversetName, resType string, index int, list client.ObjectList) error {
	label := client.MatchingLabels{
		fmt.Sprintf(indexLabel, serversetName, resType): strconv.Itoa(index),
	}
	return kube.List(ctx, list, label)
}

// listResFromSSetWithIndexAndVersion - lists resources from a server set with a specific index and version label
func listResFromSSetWithIndexAndVersion(ctx context.Context, kube client.Client, serversetName, resType string, index, version int, list client.ObjectList) error {
	return kube.List(ctx, list, client.MatchingLabels{
		fmt.Sprintf(versionLabel, serversetName, resType): strconv.Itoa(version),
		fmt.Sprintf(indexLabel, serversetName, resType):   strconv.Itoa(index),
	})
}

var errNoVolumesFound = errors.New("no volumes found")

// getVersionsFromVolumeAndServer checks that there is only one server and volume and returns their version
func getVersionsFromVolumeAndServer(ctx context.Context, kube client.Client, serversetName string, replicaIndex int) (volumeVersion int, serverVersion int, err error) {
	volumeVersion, err = getVolumeVersion(ctx, kube, serversetName, replicaIndex)
	if err != nil {
		return volumeVersion, serverVersion, err
	}

	serverVersion, err = getServerVersion(ctx, kube, serversetName, replicaIndex)
	if err != nil {
		return volumeVersion, serverVersion, err
	}
	return volumeVersion, serverVersion, nil
}

func getServerVersion(ctx context.Context, kube client.Client, serversetName string, replicaIndex int) (int, error) {
	serverVersion := 0
	serverResources := &v1alpha1.ServerList{}
	err := ListResFromSSetWithIndex(ctx, kube, serversetName, ResourceServer, replicaIndex, serverResources)
	if err != nil {
		return serverVersion, err
	}
	if len(serverResources.Items) > 1 {
		return serverVersion, fmt.Errorf("found too many servers for index %d", replicaIndex)
	}
	if len(serverResources.Items) == 0 {
		return serverVersion, fmt.Errorf("for index %d %w", replicaIndex, errNoVolumesFound)
	}
	server := serverResources.Items[0]
	return strconv.Atoi(server.Labels[fmt.Sprintf(versionLabel, serversetName, ResourceServer)])
}

func getVolumeVersion(ctx context.Context, kube client.Client, serversetName string, replicaIndex int) (int, error) {
	volumeVersion := 0
	volumeResources := &v1alpha1.VolumeList{}
	err := ListResFromSSetWithIndex(ctx, kube, serversetName, resourceBootVolume, replicaIndex, volumeResources)
	if err != nil {
		return volumeVersion, err
	}
	if len(volumeResources.Items) > 1 {
		return volumeVersion, fmt.Errorf("found too many volumes for index %d", replicaIndex)
	}
	if len(volumeResources.Items) == 0 {
		return volumeVersion, fmt.Errorf("for index %d %w", replicaIndex, errNoVolumesFound)
	}
	volume := volumeResources.Items[0]
	return strconv.Atoi(volume.Labels[fmt.Sprintf(versionLabel, serversetName, resourceBootVolume)])
}

func (e *external) ensureServerAndNicByIndex(ctx context.Context, cr *v1alpha1.ServerSet, replicaIndex, version int) error {
	resSrv := &v1alpha1.ServerList{}
	if err := ListResFromSSetWithIndex(ctx, e.kube, cr.GetName(), ResourceServer, replicaIndex, resSrv); err != nil {
		return err
	}
	if len(resSrv.Items) > 1 {
		return fmt.Errorf("found too many servers for index %d", replicaIndex)
	}
	if len(resSrv.Items) == 0 {
		res := &v1alpha1.VolumeList{}
		volumeVersion := version
		if err := ListResFromSSetWithIndex(ctx, e.kube, cr.GetName(), resourceBootVolume, replicaIndex, res); err != nil {
			return err
		}
		if len(res.Items) > 0 {
			var err error
			volumeVersion, err = strconv.Atoi(res.Items[0].Labels[fmt.Sprintf(versionLabel, cr.GetName(), resourceBootVolume)])
			if err != nil {
				return err
			}
		}

		if err := e.serverController.Ensure(ctx, cr, replicaIndex, version, volumeVersion); err != nil {
			return err
		}

		// refresh the server list after creation
		if err := ListResFromSSetWithIndex(ctx, e.kube, cr.GetName(), ResourceServer, replicaIndex, resSrv); err != nil {
			return err
		}
	}

	if len(resSrv.Items) > 0 {
		serverID := resSrv.Items[0].Status.AtProvider.ServerID
		if serverID == "" {
			_ = e.serverController.Delete(ctx, resSrv.Items[0].Name, cr.Namespace)
			return fmt.Errorf(
				"server creation went wrong, serverID is empty for replica %d of serverset %s, attempting to recreate",
				replicaIndex, cr.Name,
			)
		}

		if err := e.nicController.EnsureNICs(ctx, cr, replicaIndex, version, serverID); err != nil {
			return err
		}

		if err := e.firewallRuleController.EnsureFirewallRules(ctx, cr, replicaIndex, version, serverID); err != nil {
			return err
		}
	}

	return nil
}

// ensureBootVolumeByIndex - ensures boot volume created for a specific index. After checking for index, it checks for index and version
func (e *external) ensureBootVolumeByIndex(ctx context.Context, cr *v1alpha1.ServerSet, replicaIndex, version int) error {
	res := &v1alpha1.VolumeList{}
	if err := ListResFromSSetWithIndex(ctx, e.kube, cr.GetName(), resourceBootVolume, replicaIndex, res); err != nil {
		return err
	}
	if len(res.Items) > 1 {
		return fmt.Errorf("found too many volumes for index %d", replicaIndex)
	}
	if len(res.Items) == 0 {
		if err := e.bootVolumeController.Ensure(ctx, cr, replicaIndex, version); err != nil {
			return err
		}
	}
	return nil
}

// getNameFrom - generates name for a resource
func getNameFrom(resourceName string, idx, version int) string {
	return fmt.Sprintf("%s-%d-%d", resourceName, idx, version)
}

// ComputeReplicaIdx - extracts the replica index from the labels
func ComputeReplicaIdx(log logging.Logger, idxLabel string, labels map[string]string) int {
	idxLabelValue := labels[idxLabel]
	replicaIdx, err := strconv.Atoi(idxLabelValue)
	if err != nil {
		log.Info("could not compute replica index", "error", err, "idxLabelValue", idxLabelValue, "idxLabel", idxLabel)
		return -1
	}
	return replicaIdx
}

// Disconnect does nothing because there are no resources to release. Needs to be implemented starting from crossplane-runtime v0.17
func (e *external) Disconnect(_ context.Context) error {
	return nil
}

// checkServerDiff checks if server parameters are equal to template parameters to decide if an update is needed, as well as if a failover is needed.
// It mutates the server parameters if they are not equal to the template parameters, so that the server can be updated afterwards.
func checkServerDiff(old *v1alpha1.Server, cr *v1alpha1.ServerSet, bootVolume *v1alpha1.Volume) (update, failover bool) {
	if old.Spec.ForProvider.RAM != cr.Spec.ForProvider.Template.Spec.RAM {
		update = true
		old.Spec.ForProvider.RAM = cr.Spec.ForProvider.Template.Spec.RAM
		if !bootVolume.Spec.ForProvider.RAMHotPlug {
			failover = true
		}
	}
	if old.Spec.ForProvider.Cores != cr.Spec.ForProvider.Template.Spec.Cores {
		update = true
		old.Spec.ForProvider.Cores = cr.Spec.ForProvider.Template.Spec.Cores
		if !bootVolume.Spec.ForProvider.CPUHotPlug {
			failover = true
		}
	}
	if old.Spec.ForProvider.CPUFamily != cr.Spec.ForProvider.Template.Spec.CPUFamily {
		update = true
		old.Spec.ForProvider.CPUFamily = cr.Spec.ForProvider.Template.Spec.CPUFamily
		if !bootVolume.Spec.ForProvider.CPUHotPlug {
			failover = true
		}
	}

	return update, failover
}

// isUpdateConditionMet checks if the update condition's last transition time is after the request timestamp.
// This is used to determine if the update request has been fulfilled
func (e *external) isUpdateConditionMet(ctx context.Context, requestTimestamp time.Time, name, namespace string) (bool, error) {
    server := &v1alpha1.Server{}
    if err := e.kube.Get(
        ctx, types.NamespacedName{
            Name:      name,
            Namespace: namespace,
        }, server,
    ); err != nil {
        return false, fmt.Errorf("error getting server %s to check request: %w", name, err)
    }

    updateCondition := server.GetCondition(utils.UpdateSucceededConditionType)
    return updateCondition.LastTransitionTime.After(requestTimestamp), nil
}<|MERGE_RESOLUTION|>--- conflicted
+++ resolved
@@ -422,7 +422,6 @@
 		if err != nil {
 			return fmt.Errorf("error getting boot volume version for server %s: %w", servers[idx].Name, err)
 		}
-<<<<<<< HEAD
 		bootVolumeName := getNameFrom(cr.Spec.ForProvider.BootVolumeTemplate.Metadata.Name, idx, volumeVersion)
 		bootVolume := &v1alpha1.Volume{}
 		if err := e.kube.Get(ctx, types.NamespacedName{
@@ -430,15 +429,6 @@
 			Namespace: cr.Namespace,
 		}, bootVolume); err != nil {
 			return fmt.Errorf("error getting boot volume %s to check hotplug settings to server %s: %w", bootVolumeName, servers[idx].Name, err)
-=======
-		if servers[idx].Spec.ForProvider.NicMultiQueue != cr.Spec.ForProvider.Template.Spec.NicMultiQueue {
-			update = true
-			servers[idx].Spec.ForProvider.NicMultiQueue = cr.Spec.ForProvider.Template.Spec.NicMultiQueue
-		}
-		if servers[idx].Spec.ForProvider.CPUFamily != cr.Spec.ForProvider.Template.Spec.CPUFamily {
-			update = true
-			servers[idx].Spec.ForProvider.CPUFamily = cr.Spec.ForProvider.Template.Spec.CPUFamily
->>>>>>> 87ce5a25
 		}
 
 		update, failover := checkServerDiff(&servers[idx], cr, bootVolume)
@@ -451,7 +441,7 @@
 			if failover {
 				if err := kube.WaitForResource(
 					ctx, kube.ResourceReadyTimeout, func(ctx context.Context, name, namespace string) (bool, error) {
-                        return e.isUpdateConditionMet(ctx, requestTimestamp, name, namespace)
+						return e.isUpdateConditionMet(ctx, requestTimestamp, name, namespace)
 					}, servers[idx].Name, servers[idx].Namespace,
 				); err != nil {
 					return fmt.Errorf("error waiting for server to be updated %w", err)
@@ -492,7 +482,6 @@
 		update := false
 		deleteAndCreate := false
 		update, deleteAndCreate = updateOrRecreate(&volumes[idx].Spec.ForProvider, cr.Spec.ForProvider.BootVolumeTemplate.Spec)
-		e.log.Info("UpdateOrRecreate result", "index", idx, "volumeName", volumes[idx].Name, "update", update, "deleteAndCreate", deleteAndCreate, "SetHotPlugsFromImage", volumes[idx].Spec.ForProvider.SetHotPlugsFromImage)
 		if deleteAndCreate {
 			// we want to recreate master at the end
 			if masterIndex == idx {
@@ -853,6 +842,14 @@
 			failover = true
 		}
 	}
+	if old.Spec.ForProvider.NicMultiQueue != cr.Spec.ForProvider.Template.Spec.NicMultiQueue {
+		update = true
+		old.Spec.ForProvider.NicMultiQueue = cr.Spec.ForProvider.Template.Spec.NicMultiQueue
+	}
+	if old.Spec.ForProvider.CPUFamily != cr.Spec.ForProvider.Template.Spec.CPUFamily {
+		update = true
+		old.Spec.ForProvider.CPUFamily = cr.Spec.ForProvider.Template.Spec.CPUFamily
+	}
 
 	return update, failover
 }
@@ -860,16 +857,16 @@
 // isUpdateConditionMet checks if the update condition's last transition time is after the request timestamp.
 // This is used to determine if the update request has been fulfilled
 func (e *external) isUpdateConditionMet(ctx context.Context, requestTimestamp time.Time, name, namespace string) (bool, error) {
-    server := &v1alpha1.Server{}
-    if err := e.kube.Get(
-        ctx, types.NamespacedName{
-            Name:      name,
-            Namespace: namespace,
-        }, server,
-    ); err != nil {
-        return false, fmt.Errorf("error getting server %s to check request: %w", name, err)
-    }
-
-    updateCondition := server.GetCondition(utils.UpdateSucceededConditionType)
-    return updateCondition.LastTransitionTime.After(requestTimestamp), nil
+	server := &v1alpha1.Server{}
+	if err := e.kube.Get(
+		ctx, types.NamespacedName{
+			Name:      name,
+			Namespace: namespace,
+		}, server,
+	); err != nil {
+		return false, fmt.Errorf("error getting server %s to check request: %w", name, err)
+	}
+
+	updateCondition := server.GetCondition(utils.UpdateSucceededConditionType)
+	return updateCondition.LastTransitionTime.After(requestTimestamp), nil
 }