/*
Copyright 2022 The Crossplane Authors.

Licensed under the Apache License, Version 2.0 (the "License");
you may not use this file except in compliance with the License.
You may obtain a copy of the License at

    http://www.apache.org/licenses/LICENSE-2.0

Unless required by applicable law or agreed to in writing, software
distributed under the License is distributed on an "AS IS" BASIS,
WITHOUT WARRANTIES OR CONDITIONS OF ANY KIND, either express or implied.
See the License for the specific language governing permissions and
limitations under the License.
*/

package serverset

import (
	"context"
	"fmt"
	"strconv"
	"strings"

	"github.com/crossplane/crossplane-runtime/pkg/logging"
	"github.com/crossplane/crossplane-runtime/pkg/meta"
	"github.com/pkg/errors"
	v1 "k8s.io/api/core/v1"
	apiErrors "k8s.io/apimachinery/pkg/api/errors"
	metav1 "k8s.io/apimachinery/pkg/apis/meta/v1"
	"sigs.k8s.io/controller-runtime/pkg/client"

	xpv1 "github.com/crossplane/crossplane-runtime/apis/common/v1"
	"github.com/crossplane/crossplane-runtime/pkg/reconciler/managed"
	"github.com/crossplane/crossplane-runtime/pkg/resource"

	ionoscloud "github.com/ionos-cloud/sdk-go/v6"

	"github.com/ionos-cloud/crossplane-provider-ionoscloud/apis/compute/v1alpha1"
)

const (
	errUnexpectedObject = "managed resource is not an Volume resource"
	errTrackPCUsage     = "cannot track ProviderConfig usage"
)

const (
	// indexLabel is the label used to identify the server set by index
	indexLabel = "ionoscloud.com/%s-%s-index"
	// versionLabel is the label used to identify the server set by version
	versionLabel = "ionoscloud.com/%s-%s-version"
	// serverSetLabel is the label used to identify the server set resources. All resources created by a server set will have this label
	serverSetLabel = "ionoscloud.com/serverset"
)

// A connector is expected to produce an ExternalClient when its Connect method
// is called.
type connector struct {
	kube                 client.Client
	bootVolumeController kubeBootVolumeControlManager
	nicController        kubeNicControlManager
	serverController     kubeServerControlManager
	usage                resource.Tracker
	log                  logging.Logger
}

// Connect typically produces an ExternalClient by:
// 1. Tracking that the managed resource is using a ProviderConfig.
// 2. Getting the managed resource's ProviderConfig.
// 3. Getting the credentials specified by the ProviderConfig.
// 4. Using the credentials to form a client.
func (c *connector) Connect(ctx context.Context, mg resource.Managed) (managed.ExternalClient, error) {
	_, ok := mg.(*v1alpha1.ServerSet)
	if !ok {
		return nil, errors.New(errUnexpectedObject)
	}
	var err error
	if err = c.usage.Track(ctx, mg); err != nil {
		return nil, errors.Wrap(err, errTrackPCUsage)
	}

	return &external{
		kube:                 c.kube,
		log:                  c.log,
		bootVolumeController: c.bootVolumeController,
		nicController:        c.nicController,
		serverController:     c.serverController,
	}, err
}

// external observes, then either creates, updates, or deletes an
// externalServerSet resource to ensure it reflects the managed resource's desired state.
type external struct {
	kube client.Client
	// A 'client' used to connect to the externalServer resource API. In practice this
	// would be something like an IONOS Cloud SDK client.
	bootVolumeController kubeBootVolumeControlManager
	nicController        kubeNicControlManager
	serverController     kubeServerControlManager
	log                  logging.Logger
}

func (e *external) Observe(ctx context.Context, mg resource.Managed) (managed.ExternalObservation, error) {
	cr, ok := mg.(*v1alpha1.ServerSet)
	if !ok {
		return managed.ExternalObservation{}, errors.New(errUnexpectedObject)
	}

	if meta.GetExternalName(cr) == "" {
		return managed.ExternalObservation{}, nil
	}

	servers, err := GetServersOfSSet(ctx, e.kube, cr.Name)
	if err != nil {
		return managed.ExternalObservation{}, err
	}

	e.populateCRStatus(cr, servers)

<<<<<<< HEAD
	areServersCreated := len(servers) == cr.Spec.ForProvider.Replicas
=======
	allServersCreated := len(servers) == cr.Spec.ForProvider.Replicas
>>>>>>> c00763d6
	areServersUpToDate := AreServersUpToDate(cr.Spec.ForProvider.Template.Spec, servers)

	volumes, err := GetVolumesOfSSet(ctx, e.kube, cr.Name)
	if err != nil {
		return managed.ExternalObservation{}, err
	}
	areBootVolumesUpToDate := AreVolumesUpToDate(cr.Spec.ForProvider.BootVolumeTemplate, volumes)

	nics, err := GetNICsOfSSet(ctx, e.kube, cr.Name)
	if err != nil {
		return managed.ExternalObservation{}, err
	}
	crExpectedNoOfNICs := len(cr.Spec.ForProvider.Template.Spec.NICs) * cr.Spec.ForProvider.Replicas
<<<<<<< HEAD
	areNICsCreated := len(nics) == crExpectedNoOfNICs

	// TODO - at the moment we do not check that fields of nics are updated
	e.log.Info("Observing the ServerSet", "areServersUpToDate", areServersUpToDate, "areBootVolumesUpToDate", areBootVolumesUpToDate, "areServersCreated", areServersCreated, "areNICsCreated", areNICsCreated)
=======
	allNicsCreated := len(nics) == crExpectedNoOfNICs

	// TODO - at the moment we do not check that fields of nics are updated
	e.log.Info("Observing the ServerSet CR", "areServersUpToDate", areServersUpToDate, "areBootVolumesUpToDate", areBootVolumesUpToDate, "allServersCreated", allServersCreated, "allNicsCreated", allNicsCreated)
>>>>>>> c00763d6

	cr.SetConditions(xpv1.Available())

	return managed.ExternalObservation{
		// Return false when the externalServerSet resource does not exist. This lets
		// the managed resource reconciler know that it needs to call Create to
		// (re)create the resource, or that it has successfully been deleted.
<<<<<<< HEAD
		ResourceExists: areServersCreated && areNICsCreated,
=======
		ResourceExists: allServersCreated && allNicsCreated,
>>>>>>> c00763d6

		// Return false when the externalServerSet resource exists, but it not up to date
		// with the desired managed resource state. This lets the managed
		// resource reconciler know that it needs to call Update.
		ResourceUpToDate: areServersUpToDate && areBootVolumesUpToDate,

		// Return any details that may be required to connect to the externalServerSet
		// resource. These will be stored as the connection secret.
		ConnectionDetails: managed.ConnectionDetails{},
	}, nil
}

func didNrOfReplicasChange(cr *v1alpha1.ServerSet, replicas []v1alpha1.Server) bool {
	return len(replicas) != cr.Status.AtProvider.Replicas
}

func (e *external) populateCRStatus(cr *v1alpha1.ServerSet, serverSetReplicas []v1alpha1.Server) {
	if cr.Status.AtProvider.ReplicaStatuses == nil || didNrOfReplicasChange(cr, serverSetReplicas) {
		cr.Status.AtProvider.ReplicaStatuses = make([]v1alpha1.ServerSetReplicaStatus, len(serverSetReplicas))
	}
	cr.Status.AtProvider.Replicas = len(serverSetReplicas)

	for i := range serverSetReplicas {
		replicaStatus := computeStatus(serverSetReplicas[i].Status.AtProvider.State)
		cr.Status.AtProvider.ReplicaStatuses[i] = v1alpha1.ServerSetReplicaStatus{
			Name:         serverSetReplicas[i].Name,
			Status:       replicaStatus,
			ErrorMessage: "",
			LastModified: metav1.Now(),
		}
	}
}

func computeStatus(state string) string {
	// At the moment we compute the status of the Server contained in the ServerSet
	// based on the status of the Server.
	switch state {
	case ionoscloud.Available:
		return statusReady
	case ionoscloud.Failed:
		return statusError
	}
	return statusUnknown
}

func (e *external) Create(ctx context.Context, mg resource.Managed) (managed.ExternalCreation, error) {
	cr, ok := mg.(*v1alpha1.ServerSet)
	if !ok {
		return managed.ExternalCreation{}, errors.New(errUnexpectedObject)
	}

	cr.Status.SetConditions(xpv1.Creating())

	// for n times of cr.Spec.Replicas, create a server
	// for each server, create a volume
	e.log.Info("Creating a new ServerSet", "replicas", cr.Spec.ForProvider.Replicas)
	version := 0
	for i := 0; i < cr.Spec.ForProvider.Replicas; i++ {
		if err := e.ensureBootVolumeByIndex(ctx, cr, i, version); err != nil {
			return managed.ExternalCreation{}, err
		}

		if err := e.ensureServerAndNicByIndex(ctx, cr, i, version); err != nil {
			return managed.ExternalCreation{}, err
		}

	}

	// When all conditions are met, the managed resource is considered available
	meta.SetExternalName(cr, cr.Name)
	return managed.ExternalCreation{
		// Optionally return any details that may be required to connect to the
		// externalServerSet resource. These will be stored as the connection secret.
		ConnectionDetails: managed.ConnectionDetails{},
	}, nil
}

func (e *external) Update(ctx context.Context, mg resource.Managed) (managed.ExternalUpdate, error) {
	cr, ok := mg.(*v1alpha1.ServerSet)
	if !ok {
		return managed.ExternalUpdate{}, errors.New(errUnexpectedObject)
	}

	if meta.GetExternalName(cr) == "" {
		return managed.ExternalUpdate{}, nil
	}
	// how do we know if we want to update servers or nic params?
	err := e.updateServersFromTemplate(ctx, cr)
	if err != nil {
		return managed.ExternalUpdate{}, err
	}
	if err := e.reconcileVolumesFromTemplate(ctx, cr); err != nil {
		return managed.ExternalUpdate{}, err

	}

	return managed.ExternalUpdate{
		// Optionally return any details that may be required to connect to the
		// externalServerSet resource. These will be stored as the connection secret.
		ConnectionDetails: managed.ConnectionDetails{},
	}, nil
}

func (e *external) updateServersFromTemplate(ctx context.Context, cr *v1alpha1.ServerSet) error {
	servers, err := GetServersOfSSet(ctx, e.kube, cr.Name)
	if err != nil {
		return err
	}
	for idx := range servers {
		update := false
		if servers[idx].Spec.ForProvider.RAM != cr.Spec.ForProvider.Template.Spec.RAM {
			update = true
			servers[idx].Spec.ForProvider.RAM = cr.Spec.ForProvider.Template.Spec.RAM
		}
		if servers[idx].Spec.ForProvider.Cores != cr.Spec.ForProvider.Template.Spec.Cores {
			update = true
			servers[idx].Spec.ForProvider.Cores = cr.Spec.ForProvider.Template.Spec.Cores
		}
		if servers[idx].Spec.ForProvider.CPUFamily != cr.Spec.ForProvider.Template.Spec.CPUFamily {
			update = true
			servers[idx].Spec.ForProvider.CPUFamily = cr.Spec.ForProvider.Template.Spec.CPUFamily
		}
		if update {
			if err := e.kube.Update(ctx, &servers[idx]); err != nil {
				return fmt.Errorf("error updating server %w", err)
			}
		}
	}
	return nil
}

// reconcileVolumesFromTemplate updates bootvolume, or deletes and re-creates server, volume and nic if something
// immutable changes in a bootvolume
func (e *external) reconcileVolumesFromTemplate(ctx context.Context, cr *v1alpha1.ServerSet) error {
	volumes, err := GetVolumesOfSSet(ctx, e.kube, cr.Name)
	if err != nil {
		return err
	}
	masterIndex, err := e.getIdentityFromConfigMap(ctx, *cr)
	if err != nil {
		return fmt.Errorf("while getting master index %w", err)
	}
	err = e.updateOrRecreateVolumes(ctx, cr, volumes, masterIndex)
	if err != nil {
		return fmt.Errorf("while updating volumes %w", err)
	}
	return nil
}

func (e *external) updateOrRecreateVolumes(ctx context.Context, cr *v1alpha1.ServerSet, volumes []v1alpha1.Volume, masterIndex int) error {
	recreateMaster := false
	for idx := range volumes {
		update := false
		deleteAndCreate := false
		update, deleteAndCreate = updateOrRecreate(&volumes[idx].Spec.ForProvider, cr.Spec.ForProvider.BootVolumeTemplate.Spec)
		if deleteAndCreate {
			// we want to recreate master at the end
			if masterIndex == idx {
				recreateMaster = true
				continue
			}
			err := e.updateByIndex(ctx, idx, cr)
			if err != nil {
				return err
			}
		} else if update {
			if err := e.kube.Update(ctx, &volumes[idx]); err != nil {
				return fmt.Errorf("error updating server %w", err)
			}
		}
	}
	if masterIndex != -1 {
		e.log.Info("updating master with", "index", masterIndex, "template", cr.Spec.ForProvider.BootVolumeTemplate.Spec)
		if recreateMaster {
			err := e.updateByIndex(ctx, masterIndex, cr)
			if err != nil {
				return err
			}
		}
	}
	return nil
}

func (e *external) updateByIndex(ctx context.Context, idx int, cr *v1alpha1.ServerSet) error {
	volumeVersion, serverVersion, err := getVersionsFromVolumeAndServer(ctx, e.kube, cr.GetName(), idx)
	if err != nil {
		return err
	}
	updater := e.getUpdaterByStrategy(cr.Spec.ForProvider.BootVolumeTemplate.Spec.UpdateStrategy.Stype)
	return updater.update(ctx, cr, idx, volumeVersion, serverVersion)
}

func (e *external) getIdentityFromConfigMap(ctx context.Context, cr v1alpha1.ServerSet) (int, error) {
	configMap := &v1.ConfigMap{}
	if cr.Namespace == "" {
		cr.Namespace = "default"
	}
	err := e.kube.Get(ctx, client.ObjectKey{Namespace: cr.Namespace, Name: "config-lease"}, configMap)
	if err != nil {
		if apiErrors.IsNotFound(err) {
			return -1, nil
		}
		return -1, err
	}

	masterIndex := -1
	if configMap.Data["identity"] != "" {
		sliceOfValues := strings.Split(configMap.Data["identity"], "-")
		if len(sliceOfValues) > 2 {
			tmpIndex, err := strconv.Atoi(sliceOfValues[2])
			// annoying, but we need to check if the index is valid
			if err == nil {
				masterIndex = tmpIndex
			}
		}
	}

	return masterIndex, nil
}

func (e *external) getUpdaterByStrategy(strategyType v1alpha1.UpdateStrategyType) updater {
	switch strategyType {
	case v1alpha1.CreateAllBeforeDestroy:
		return newCreateBeforeDestroy(e.bootVolumeController, e.serverController, e.nicController)
	case v1alpha1.CreateBeforeDestroyBootVolume:
		return newCreateBeforeDestroyOnlyBootVolume(e.bootVolumeController, e.serverController)
	default:
		return newCreateBeforeDestroyOnlyBootVolume(e.bootVolumeController, e.serverController)
	}
}

// updateOrRecreate checks if bootvolume parameters are equal to bootvolume template parameters
// mutates volume parameters if fields are not equal
func updateOrRecreate(volumeParams *v1alpha1.VolumeParameters, volumeSpec v1alpha1.ServerSetBootVolumeSpec) (update bool, deleteAndCreate bool) {
	if volumeParams.Size != volumeSpec.Size {
		update = true
		volumeParams.Size = volumeSpec.Size
	}
	if volumeParams.Type != volumeSpec.Type {
		deleteAndCreate = true
		volumeParams.Type = volumeSpec.Type
	}

	if volumeParams.Image != volumeSpec.Image {
		deleteAndCreate = true
		volumeParams.Image = volumeSpec.Image
	}
	return update, deleteAndCreate
}

func (e *external) Delete(ctx context.Context, mg resource.Managed) error {
	cr, ok := mg.(*v1alpha1.ServerSet)
	if !ok {
		return errors.New(errUnexpectedObject)
	}

	cr.SetConditions(xpv1.Deleting())
	meta.SetExternalName(cr, "")

	e.log.Info("Deleting the NICs with label", "label", cr.Name)
	if err := e.kube.DeleteAllOf(ctx, &v1alpha1.Nic{}, client.InNamespace(cr.Namespace), client.MatchingLabels{
		serverSetLabel: cr.Name,
	}); err != nil {
		return err
	}
	e.log.Info("NICs successfully deleted")

	e.log.Info("Deleting the Servers with label", "label", cr.Name)
	if err := e.kube.DeleteAllOf(ctx, &v1alpha1.Server{}, client.InNamespace(cr.Namespace), client.MatchingLabels{
		serverSetLabel: cr.Name,
	}); err != nil {
		return err
	}
	e.log.Info("Servers successfully deleted")

<<<<<<< HEAD
	e.log.Info("Deleting the BootVolumes with label", "label", cr.Name)
=======
	e.log.Info("Deleting the boot Volumes with label", "label", cr.Name)
>>>>>>> c00763d6
	if err := e.kube.DeleteAllOf(ctx, &v1alpha1.Volume{}, client.InNamespace(cr.Namespace), client.MatchingLabels{
		serverSetLabel: cr.Name,
	}); err != nil {
		return err
	}
	e.log.Info("Boot Volumes successfully deleted")

<<<<<<< HEAD
	e.log.Info("Deleting the VolumeSelectors with label", "label", cr.Name)
	if err := e.kube.DeleteAllOf(ctx, &v1alpha1.Volumeselector{}, client.InNamespace(cr.Namespace), client.MatchingLabels{
		serverSetLabel: cr.Name,
	}); err != nil {
		return err
	}

=======
>>>>>>> c00763d6
	return nil
}

// AreServersUpToDate checks if replicas and template params are equal to server obj params
func AreServersUpToDate(templateParams v1alpha1.ServerSetTemplateSpec, servers []v1alpha1.Server) bool {
	for _, serverObj := range servers {
		if serverObj.Spec.ForProvider.Cores != templateParams.Cores {
			return false
		}
		if serverObj.Spec.ForProvider.RAM != templateParams.RAM {
			return false
		}
		if serverObj.Spec.ForProvider.CPUFamily != templateParams.CPUFamily {
			return false
		}
	}

	return true
}

// AreVolumesUpToDate checks if template params are equal to volume obj params
func AreVolumesUpToDate(templateParams v1alpha1.BootVolumeTemplate, volumes []v1alpha1.Volume) bool {
	for _, volumeObj := range volumes {
		if volumeObj.Spec.ForProvider.Size != templateParams.Spec.Size {
			return false
		}
		if volumeObj.Spec.ForProvider.Image != templateParams.Spec.Image {
			return false
		}
		if volumeObj.Spec.ForProvider.Type != templateParams.Spec.Type {
			return false
		}
	}

	return true
}

// GetServersOfSSet - gets servers from a server set based on the ionoscloud.com/serverset label
func GetServersOfSSet(ctx context.Context, kube client.Client, name string) ([]v1alpha1.Server, error) {
	serverList := &v1alpha1.ServerList{}
	if err := kube.List(ctx, serverList, client.MatchingLabels{
		serverSetLabel: name,
	}); err != nil {
		return nil, err
	}

	return serverList.Items, nil
}

// GetVolumesOfSSet - gets volumes from a server set based on the ionoscloud.com/serverset label
func GetVolumesOfSSet(ctx context.Context, kube client.Client, name string) ([]v1alpha1.Volume, error) {
	volumeList := &v1alpha1.VolumeList{}
	if err := kube.List(ctx, volumeList, client.MatchingLabels{
		serverSetLabel: name,
	}); err != nil {
		return nil, err
	}

	return volumeList.Items, nil
}

// GetNICsOfSSet - gets all volumes of a server set
func GetNICsOfSSet(ctx context.Context, kube client.Client, name string) ([]v1alpha1.Nic, error) {
	nicList := &v1alpha1.NicList{}
	if err := kube.List(ctx, nicList, client.MatchingLabels{
		serverSetLabel: name,
	}); err != nil {
		return nil, err
	}

	return nicList.Items, nil
}

// ListResFromSSetWithIndex - lists resources from a server set with a specific index label
func ListResFromSSetWithIndex(ctx context.Context, kube client.Client, serversetName, resType string, index int, list client.ObjectList) error {
	return kube.List(ctx, list, client.MatchingLabels{
		fmt.Sprintf(indexLabel, serversetName, resType): strconv.Itoa(index),
	})
}

// listResFromSSetWithIndexAndVersion - lists resources from a server set with a specific index and version label
func listResFromSSetWithIndexAndVersion(ctx context.Context, kube client.Client, serversetName, resType string, index, version int, list client.ObjectList) error {
	return kube.List(ctx, list, client.MatchingLabels{
		fmt.Sprintf(versionLabel, serversetName, resType): strconv.Itoa(version),
		fmt.Sprintf(indexLabel, serversetName, resType):   strconv.Itoa(index),
	})
}

// getVersionsFromVolumeAndServer checks that there is only one server and volume and returns their version
func getVersionsFromVolumeAndServer(ctx context.Context, kube client.Client, serversetName string, replicaIndex int) (volumeVersion int, serverVersion int, err error) {
	volumeResources := &v1alpha1.VolumeList{}
	err = ListResFromSSetWithIndex(ctx, kube, serversetName, resourceBootVolume, replicaIndex, volumeResources)
	if err != nil {
		return volumeVersion, serverVersion, err
	}
	if len(volumeResources.Items) > 1 {
		return volumeVersion, serverVersion, fmt.Errorf("found too many volumes for index %d ", replicaIndex)
	}
	if len(volumeResources.Items) == 0 {
		return volumeVersion, serverVersion, fmt.Errorf("found no volumes for index %d ", replicaIndex)
	}
	serverResources := &v1alpha1.ServerList{}
	err = ListResFromSSetWithIndex(ctx, kube, serversetName, ResourceServer, replicaIndex, serverResources)
	if err != nil {
		return volumeVersion, serverVersion, err
	}
	if len(serverResources.Items) > 1 {
		return volumeVersion, serverVersion, fmt.Errorf("found too many servers for index %d ", replicaIndex)
	}
	if len(serverResources.Items) == 0 {
		return volumeVersion, serverVersion, fmt.Errorf("found no servers for index %d ", replicaIndex)
	}

	condemnedVolume := volumeResources.Items[0]
	volumeVersion, err = strconv.Atoi(condemnedVolume.Labels[fmt.Sprintf(versionLabel, serversetName, resourceBootVolume)])
	if err != nil {
		return volumeVersion, serverVersion, err
	}

	servers := serverResources.Items
	serverVersion, err = strconv.Atoi(servers[0].Labels[fmt.Sprintf(versionLabel, serversetName, ResourceServer)])
	if err != nil {
		return volumeVersion, serverVersion, err
	}
	return volumeVersion, serverVersion, nil
}

func (e *external) ensureServerAndNicByIndex(ctx context.Context, cr *v1alpha1.ServerSet, replicaIndex, version int) error {
	resSrv := &v1alpha1.ServerList{}
	if err := ListResFromSSetWithIndex(ctx, e.kube, cr.GetName(), ResourceServer, replicaIndex, resSrv); err != nil {
		return err
	}
	if len(resSrv.Items) > 1 {
		return fmt.Errorf("found too many servers for index %d ", replicaIndex)
	}
	if len(resSrv.Items) == 0 {
		res := &v1alpha1.VolumeList{}
		volumeVersion := version
		if err := ListResFromSSetWithIndex(ctx, e.kube, cr.GetName(), resourceBootVolume, replicaIndex, res); err != nil {
			return err
		}
		if len(res.Items) > 0 {
			var err error
			volumeVersion, err = strconv.Atoi(res.Items[0].Labels[fmt.Sprintf(versionLabel, cr.GetName(), resourceBootVolume)])
			if err != nil {
				return err
			}
		}
		if err := e.serverController.Ensure(ctx, cr, replicaIndex, version, volumeVersion); err != nil {
			return err
		}
		if err := e.nicController.EnsureNICs(ctx, cr, replicaIndex, version); err != nil {
			return err
		}
	}
	return nil
}

// ensureBootVolumeByIndex - ensures boot volume created for a specific index. After checking for index, it checks for index and version
func (e *external) ensureBootVolumeByIndex(ctx context.Context, cr *v1alpha1.ServerSet, replicaIndex, version int) error {
	res := &v1alpha1.VolumeList{}
	if err := ListResFromSSetWithIndex(ctx, e.kube, cr.GetName(), resourceBootVolume, replicaIndex, res); err != nil {
		return err
	}
	if len(res.Items) > 1 {
		return fmt.Errorf("found too many volumes for index %d ", replicaIndex)
	}
	if len(res.Items) == 0 {
		if err := e.bootVolumeController.Ensure(ctx, cr, replicaIndex, version); err != nil {
			return err
		}
	}
	return nil
}

// getNameFromIndex - generates name consisting of name, kind and index
func getNameFromIndex(resourceName, resourceType string, idx, version int) string {
	return fmt.Sprintf("%s-%s-%d-%d", resourceName, resourceType, idx, version)
}<|MERGE_RESOLUTION|>--- conflicted
+++ resolved
@@ -117,11 +117,7 @@
 
 	e.populateCRStatus(cr, servers)
 
-<<<<<<< HEAD
 	areServersCreated := len(servers) == cr.Spec.ForProvider.Replicas
-=======
-	allServersCreated := len(servers) == cr.Spec.ForProvider.Replicas
->>>>>>> c00763d6
 	areServersUpToDate := AreServersUpToDate(cr.Spec.ForProvider.Template.Spec, servers)
 
 	volumes, err := GetVolumesOfSSet(ctx, e.kube, cr.Name)
@@ -135,17 +131,10 @@
 		return managed.ExternalObservation{}, err
 	}
 	crExpectedNoOfNICs := len(cr.Spec.ForProvider.Template.Spec.NICs) * cr.Spec.ForProvider.Replicas
-<<<<<<< HEAD
 	areNICsCreated := len(nics) == crExpectedNoOfNICs
 
 	// TODO - at the moment we do not check that fields of nics are updated
 	e.log.Info("Observing the ServerSet", "areServersUpToDate", areServersUpToDate, "areBootVolumesUpToDate", areBootVolumesUpToDate, "areServersCreated", areServersCreated, "areNICsCreated", areNICsCreated)
-=======
-	allNicsCreated := len(nics) == crExpectedNoOfNICs
-
-	// TODO - at the moment we do not check that fields of nics are updated
-	e.log.Info("Observing the ServerSet CR", "areServersUpToDate", areServersUpToDate, "areBootVolumesUpToDate", areBootVolumesUpToDate, "allServersCreated", allServersCreated, "allNicsCreated", allNicsCreated)
->>>>>>> c00763d6
 
 	cr.SetConditions(xpv1.Available())
 
@@ -153,11 +142,7 @@
 		// Return false when the externalServerSet resource does not exist. This lets
 		// the managed resource reconciler know that it needs to call Create to
 		// (re)create the resource, or that it has successfully been deleted.
-<<<<<<< HEAD
 		ResourceExists: areServersCreated && areNICsCreated,
-=======
-		ResourceExists: allServersCreated && allNicsCreated,
->>>>>>> c00763d6
 
 		// Return false when the externalServerSet resource exists, but it not up to date
 		// with the desired managed resource state. This lets the managed
@@ -431,21 +416,14 @@
 	}); err != nil {
 		return err
 	}
-	e.log.Info("Servers successfully deleted")
-
-<<<<<<< HEAD
+
 	e.log.Info("Deleting the BootVolumes with label", "label", cr.Name)
-=======
-	e.log.Info("Deleting the boot Volumes with label", "label", cr.Name)
->>>>>>> c00763d6
 	if err := e.kube.DeleteAllOf(ctx, &v1alpha1.Volume{}, client.InNamespace(cr.Namespace), client.MatchingLabels{
 		serverSetLabel: cr.Name,
 	}); err != nil {
 		return err
 	}
-	e.log.Info("Boot Volumes successfully deleted")
-
-<<<<<<< HEAD
+
 	e.log.Info("Deleting the VolumeSelectors with label", "label", cr.Name)
 	if err := e.kube.DeleteAllOf(ctx, &v1alpha1.Volumeselector{}, client.InNamespace(cr.Namespace), client.MatchingLabels{
 		serverSetLabel: cr.Name,
@@ -453,8 +431,6 @@
 		return err
 	}
 
-=======
->>>>>>> c00763d6
 	return nil
 }
 
