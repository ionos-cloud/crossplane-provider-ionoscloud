--- conflicted
+++ resolved
@@ -120,18 +120,7 @@
 
 	e.populateCRStatus(cr, servers)
 
-<<<<<<< HEAD
-	if len(servers) < cr.Spec.ForProvider.Replicas {
-		return managed.ExternalObservation{
-			ResourceExists:    false,
-			ResourceUpToDate:  false,
-			ConnectionDetails: managed.ConnectionDetails{},
-		}, nil
-	}
-
-=======
 	allServersCreated := len(servers) == cr.Spec.ForProvider.Replicas
->>>>>>> a6ca73d2
 	areServersUpToDate := AreServersUpToDate(cr.Spec.ForProvider.Template.Spec, servers)
 
 	volumes, err := GetVolumesOfSSet(ctx, e.kube, cr.Name)
@@ -140,43 +129,16 @@
 	}
 	areBootVolumesUpToDate := AreVolumesUpToDate(cr.Spec.ForProvider.BootVolumeTemplate, volumes)
 
-<<<<<<< HEAD
-	areVolumesUpToDate := AreVolumesUpToDate(cr.Spec.ForProvider.BootVolumeTemplate, volumes)
-
-	if !areServersUpToDate || !areVolumesUpToDate {
-		return managed.ExternalObservation{
-			ResourceExists:    true,
-			ResourceUpToDate:  false,
-			ConnectionDetails: managed.ConnectionDetails{},
-			Diff:              "servers are not up to date",
-		}, nil
-	}
-
-	areNicsUpToDate := false
-	// todo check nic parameters are same as template
-	if areNicsUpToDate, err = AreNICsUpToDate(ctx, e.kube, cr.GetName(), cr.Spec.ForProvider.Replicas); err != nil {
-=======
 	nics, err := GetNICsOfSSet(ctx, e.kube, cr.Name)
 	if err != nil {
->>>>>>> a6ca73d2
 		return managed.ExternalObservation{}, err
 	}
 	crExpectedNoOfNICs := len(cr.Spec.ForProvider.Template.Spec.NICs) * cr.Spec.ForProvider.Replicas
 	allNicsCreated := len(nics) == crExpectedNoOfNICs
 
-<<<<<<< HEAD
-	if !areNicsUpToDate {
-		return managed.ExternalObservation{
-			ResourceExists:    false,
-			ResourceUpToDate:  false,
-			ConnectionDetails: managed.ConnectionDetails{},
-		}, nil
-	}
-=======
 	// TODO - at the moment we do not check that fields of nics are updated
 	e.log.Info("Observing the ServerSet CR", "areServersUpToDate", areServersUpToDate, "areBootVolumesUpToDate", areBootVolumesUpToDate, "allServersCreated", allServersCreated, "allNicsCreated", allNicsCreated)
 
->>>>>>> a6ca73d2
 	cr.SetConditions(xpv1.Available())
 
 	return managed.ExternalObservation{
@@ -498,11 +460,7 @@
 	return true
 }
 
-<<<<<<< HEAD
-// AreVolumesUpToDate checks if replicas and template params are equal to volume obj params
-=======
 // AreVolumesUpToDate checks if template params are equal to volume obj params
->>>>>>> a6ca73d2
 func AreVolumesUpToDate(templateParams v1alpha1.BootVolumeTemplate, volumes []v1alpha1.Volume) bool {
 	for _, volumeObj := range volumes {
 		if volumeObj.Spec.ForProvider.Size != templateParams.Spec.Size {
@@ -519,19 +477,6 @@
 	return true
 }
 
-<<<<<<< HEAD
-// AreNICsUpToDate - gets nic k8s crs and checks if the correct number of NICs are created
-func AreNICsUpToDate(ctx context.Context, kube client.Client, serversetName string, noOfReplicas int) (bool, error) {
-	nicList := &v1alpha1.NicList{}
-	if err := kube.List(ctx, nicList, client.MatchingLabels{
-		serverSetLabel: serversetName,
-	}); err != nil {
-		return false, err
-	}
-
-	if len(nicList.Items) != noOfReplicas {
-		return false, nil
-=======
 // GetServersOfSSet - gets servers from a server set based on the ionoscloud.com/serverset label
 func GetServersOfSSet(ctx context.Context, kube client.Client, name string) ([]v1alpha1.Server, error) {
 	serverList := &v1alpha1.ServerList{}
@@ -539,23 +484,15 @@
 		serverSetLabel: name,
 	}); err != nil {
 		return nil, err
->>>>>>> a6ca73d2
 	}
 
 	return serverList.Items, nil
 }
 
-<<<<<<< HEAD
-// GetServersOfSSet - gets servers from a server set based on the ionoscloud.com/serverset label
-func GetServersOfSSet(ctx context.Context, kube client.Client, name string) ([]v1alpha1.Server, error) {
-	serverList := &v1alpha1.ServerList{}
-	if err := kube.List(ctx, serverList, client.MatchingLabels{
-=======
 // GetVolumesOfSSet - gets volumes from a server set based on the ionoscloud.com/serverset label
 func GetVolumesOfSSet(ctx context.Context, kube client.Client, name string) ([]v1alpha1.Volume, error) {
 	volumeList := &v1alpha1.VolumeList{}
 	if err := kube.List(ctx, volumeList, client.MatchingLabels{
->>>>>>> a6ca73d2
 		serverSetLabel: name,
 	}); err != nil {
 		return nil, err
@@ -564,17 +501,10 @@
 	return volumeList.Items, nil
 }
 
-<<<<<<< HEAD
-// GetVolumesOfSSet - gets volumes from a server set based on the ionoscloud.com/serverset label
-func GetVolumesOfSSet(ctx context.Context, kube client.Client, name string) ([]v1alpha1.Volume, error) {
-	volumeList := &v1alpha1.VolumeList{}
-	if err := kube.List(ctx, volumeList, client.MatchingLabels{
-=======
 // GetNICsOfSSet - gets all volumes of a server set
 func GetNICsOfSSet(ctx context.Context, kube client.Client, name string) ([]v1alpha1.Nic, error) {
 	nicList := &v1alpha1.NicList{}
 	if err := kube.List(ctx, nicList, client.MatchingLabels{
->>>>>>> a6ca73d2
 		serverSetLabel: name,
 	}); err != nil {
 		return nil, err
