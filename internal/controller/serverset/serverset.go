/*
Copyright 2022 The Crossplane Authors.

Licensed under the Apache License, Version 2.0 (the "License");
you may not use this file except in compliance with the License.
You may obtain a copy of the License at

    http://www.apache.org/licenses/LICENSE-2.0

Unless required by applicable law or agreed to in writing, software
distributed under the License is distributed on an "AS IS" BASIS,
WITHOUT WARRANTIES OR CONDITIONS OF ANY KIND, either express or implied.
See the License for the specific language governing permissions and
limitations under the License.
*/

package serverset

import (
	"context"
	"fmt"
	"strconv"
	"strings"

	"github.com/crossplane/crossplane-runtime/pkg/logging"
	"github.com/crossplane/crossplane-runtime/pkg/meta"
	"github.com/pkg/errors"
	v1 "k8s.io/api/core/v1"
	apiErrors "k8s.io/apimachinery/pkg/api/errors"
	metav1 "k8s.io/apimachinery/pkg/apis/meta/v1"
	"sigs.k8s.io/controller-runtime/pkg/client"

	xpv1 "github.com/crossplane/crossplane-runtime/apis/common/v1"
	"github.com/crossplane/crossplane-runtime/pkg/reconciler/managed"
	"github.com/crossplane/crossplane-runtime/pkg/resource"

	"github.com/ionos-cloud/crossplane-provider-ionoscloud/apis/compute/v1alpha1"

	ionoscloud "github.com/ionos-cloud/sdk-go/v6"
)

const (
	errUnexpectedObject = "managed resource is not an Volume resource"
	errTrackPCUsage     = "cannot track ProviderConfig usage"
)

const (
	// indexLabel is the label used to identify the server set by index
	indexLabel = "ionoscloud.com/%s-%s-index"
	// versionLabel is the label used to identify the server set by version
	versionLabel = "ionoscloud.com/%s-%s-version"
	// serverSetLabel is the label used to identify the server set resources. All resources created by a server set will have this label
	serverSetLabel = "ionoscloud.com/serverset"
)

// A connector is expected to produce an ExternalClient when its Connect method
// is called.
type connector struct {
	kube                     client.Client
	bootVolumeController     kubeBootVolumeControlManager
	nicController            kubeNicControlManager
	serverController         kubeServerControlManager
	volumeSelectorController kubeVolumeSelectorManager
	usage                    resource.Tracker
	log                      logging.Logger
}

// Connect typically produces an ExternalClient by:
// 1. Tracking that the managed resource is using a ProviderConfig.
// 2. Getting the managed resource's ProviderConfig.
// 3. Getting the credentials specified by the ProviderConfig.
// 4. Using the credentials to form a client.
func (c *connector) Connect(ctx context.Context, mg resource.Managed) (managed.ExternalClient, error) {
	_, ok := mg.(*v1alpha1.ServerSet)
	if !ok {
		return nil, errors.New(errUnexpectedObject)
	}
	var err error
	if err = c.usage.Track(ctx, mg); err != nil {
		return nil, errors.Wrap(err, errTrackPCUsage)
	}

	return &external{
		kube:                     c.kube,
		log:                      c.log,
		bootVolumeController:     c.bootVolumeController,
		nicController:            c.nicController,
		serverController:         c.serverController,
		volumeSelectorController: c.volumeSelectorController,
	}, err
}

// external observes, then either creates, updates, or deletes an
// externalServerSet resource to ensure it reflects the managed resource's desired state.
type external struct {
	kube client.Client
	// A 'client' used to connect to the externalServer resource API. In practice this
	// would be something like an IONOS Cloud SDK client.
	bootVolumeController     kubeBootVolumeControlManager
	nicController            kubeNicControlManager
	serverController         kubeServerControlManager
	volumeSelectorController kubeVolumeSelectorManager
	log                      logging.Logger
}

func (e *external) Observe(ctx context.Context, mg resource.Managed) (managed.ExternalObservation, error) {
	cr, ok := mg.(*v1alpha1.ServerSet)
	if !ok {
		return managed.ExternalObservation{}, errors.New(errUnexpectedObject)
	}

	if meta.GetExternalName(cr) == "" {
		return managed.ExternalObservation{}, nil
	}

	servers, err := GetServersOfSSet(ctx, e.kube, cr.Name)
	if err != nil {
		return managed.ExternalObservation{}, err
	}

	e.populateCRStatus(cr, servers)

	if len(servers) < cr.Spec.ForProvider.Replicas {
		return managed.ExternalObservation{
			ResourceExists:    false,
			ResourceUpToDate:  false,
			ConnectionDetails: managed.ConnectionDetails{},
		}, nil
	}

	areServersUpToDate := AreServersUpToDate(cr.Spec.ForProvider.Template.Spec, servers)

	volumes, err := GetVolumesOfSSet(ctx, e.kube, cr.Name)
	if err != nil {
		return managed.ExternalObservation{}, err
	}

	areVolumesUpToDate := AreVolumesUpToDate(cr.Spec.ForProvider.BootVolumeTemplate, volumes)

	if !areServersUpToDate || !areVolumesUpToDate {
		return managed.ExternalObservation{
			ResourceExists:    true,
			ResourceUpToDate:  false,
			ConnectionDetails: managed.ConnectionDetails{},
			Diff:              "servers are not up to date",
		}, nil
	}

	areNicsUpToDate := false
	// todo check nic parameters are same as template
	if areNicsUpToDate, err = AreNICsUpToDate(ctx, e.kube, cr.GetName(), cr.Spec.ForProvider.Replicas); err != nil {
		return managed.ExternalObservation{}, err
	}

	if !areNicsUpToDate {
		return managed.ExternalObservation{
			ResourceExists:    false,
			ResourceUpToDate:  false,
			ConnectionDetails: managed.ConnectionDetails{},
		}, nil
	}
	cr.SetConditions(xpv1.Available())

	return managed.ExternalObservation{
		// Return false when the externalServerSet resource does not exist. This lets
		// the managed resource reconciler know that it needs to call Create to
		// (re)create the resource, or that it has successfully been deleted.
		ResourceExists: true,

		// Return false when the externalServerSet resource exists, but it not up to date
		// with the desired managed resource state. This lets the managed
		// resource reconciler know that it needs to call Update.
		ResourceUpToDate: true,

		// Return any details that may be required to connect to the externalServerSet
		// resource. These will be stored as the connection secret.
		ConnectionDetails: managed.ConnectionDetails{},
	}, nil
}

func didNrOfReplicasChange(cr *v1alpha1.ServerSet, replicas []v1alpha1.Server) bool {
	return len(replicas) != cr.Status.AtProvider.Replicas
}

func (e *external) populateCRStatus(cr *v1alpha1.ServerSet, serverSetReplicas []v1alpha1.Server) {
	if cr.Status.AtProvider.ReplicaStatuses == nil || didNrOfReplicasChange(cr, serverSetReplicas) {
		cr.Status.AtProvider.ReplicaStatuses = make([]v1alpha1.ServerSetReplicaStatus, cr.Spec.ForProvider.Replicas)
	}
	cr.Status.AtProvider.Replicas = len(serverSetReplicas)

	for i := range serverSetReplicas {
		replicaStatus := computeStatus(serverSetReplicas[i].Status.AtProvider.State)
		cr.Status.AtProvider.ReplicaStatuses[i] = v1alpha1.ServerSetReplicaStatus{
			Name:         serverSetReplicas[i].Name,
			Status:       replicaStatus,
			ErrorMessage: "",
			LastModified: metav1.Now(),
		}
	}
}

func computeStatus(state string) string {
	// At the moment we compute the status of the Server contained in the ServerSet
	// based on the status of the Server.
	switch state {
	case ionoscloud.Available:
		return statusReady
	case ionoscloud.Failed:
		return statusError
	}
	return statusUnknown
}

func (e *external) Create(ctx context.Context, mg resource.Managed) (managed.ExternalCreation, error) {
	cr, ok := mg.(*v1alpha1.ServerSet)
	if !ok {
		return managed.ExternalCreation{}, errors.New(errUnexpectedObject)
	}

	cr.Status.SetConditions(xpv1.Creating())

	// for n times of cr.Spec.Replicas, create a server
	// for each server, create a volume
	e.log.Info("Creating a new ServerSet", "replicas", cr.Spec.ForProvider.Replicas)
	version := 0
	for i := 0; i < cr.Spec.ForProvider.Replicas; i++ {
		if err := e.ensureBootVolumeByIndex(ctx, cr, i, version); err != nil {
			return managed.ExternalCreation{}, err
		}

		if err := e.ensureServerAndNicByIndex(ctx, cr, i, version); err != nil {
			return managed.ExternalCreation{}, err
		}

	}
	// volume selector attaches data volumes to the servers created in the serverset
	if err := e.volumeSelectorController.CreateOrUpdate(ctx, cr); err != nil {
		return managed.ExternalCreation{}, err
	}

	// When all conditions are met, the managed resource is considered available
	meta.SetExternalName(cr, cr.Name)
	return managed.ExternalCreation{
		// Optionally return any details that may be required to connect to the
		// externalServerSet resource. These will be stored as the connection secret.
		ConnectionDetails: managed.ConnectionDetails{},
	}, nil
}

func (e *external) Update(ctx context.Context, mg resource.Managed) (managed.ExternalUpdate, error) {
	cr, ok := mg.(*v1alpha1.ServerSet)
	if !ok {
		return managed.ExternalUpdate{}, errors.New(errUnexpectedObject)
	}

	if meta.GetExternalName(cr) == "" {
		return managed.ExternalUpdate{}, nil
	}
	// how do we know if we want to update servers or nic params?
	err := e.updateServersFromTemplate(ctx, cr)
	if err != nil {
		return managed.ExternalUpdate{}, err
	}
	if err := e.reconcileVolumesFromTemplate(ctx, cr); err != nil {
		return managed.ExternalUpdate{}, err

	}

	return managed.ExternalUpdate{
		// Optionally return any details that may be required to connect to the
		// externalServerSet resource. These will be stored as the connection secret.
		ConnectionDetails: managed.ConnectionDetails{},
	}, nil
}

func (e *external) updateServersFromTemplate(ctx context.Context, cr *v1alpha1.ServerSet) error {
	servers, err := GetServersOfSSet(ctx, e.kube, cr.Name)
	if err != nil {
		return err
	}
	for idx := range servers {
		update := false
		if servers[idx].Spec.ForProvider.RAM != cr.Spec.ForProvider.Template.Spec.RAM {
			update = true
			servers[idx].Spec.ForProvider.RAM = cr.Spec.ForProvider.Template.Spec.RAM
		}
		if servers[idx].Spec.ForProvider.Cores != cr.Spec.ForProvider.Template.Spec.Cores {
			update = true
			servers[idx].Spec.ForProvider.Cores = cr.Spec.ForProvider.Template.Spec.Cores
		}
		if servers[idx].Spec.ForProvider.CPUFamily != cr.Spec.ForProvider.Template.Spec.CPUFamily {
			update = true
			servers[idx].Spec.ForProvider.CPUFamily = cr.Spec.ForProvider.Template.Spec.CPUFamily
		}
		if update {
			if err := e.kube.Update(ctx, &servers[idx]); err != nil {
				return fmt.Errorf("error updating server %w", err)
			}
		}
	}
	return nil
}

// reconcileVolumesFromTemplate updates bootvolume, or deletes and re-creates server, volume and nic if something
// immutable changes in a bootvolume
func (e *external) reconcileVolumesFromTemplate(ctx context.Context, cr *v1alpha1.ServerSet) error {
	volumes, err := GetVolumesOfSSet(ctx, e.kube, cr.Name)
	if err != nil {
		return err
	}
	masterIndex, err := e.getIdentityFromConfigMap(ctx, *cr)
	if err != nil {
		return fmt.Errorf("while getting master index %w", err)
	}
	err = e.updateOrRecreateVolumes(ctx, cr, volumes, masterIndex)
	if err != nil {
		return fmt.Errorf("while updating volumes %w", err)
	}
	return nil
}

func (e *external) updateOrRecreateVolumes(ctx context.Context, cr *v1alpha1.ServerSet, volumes []v1alpha1.Volume, masterIndex int) error {
	recreateMaster := false
	for idx := range volumes {
		update := false
		deleteAndCreate := false
		update, deleteAndCreate = updateOrRecreate(&volumes[idx].Spec.ForProvider, cr.Spec.ForProvider.BootVolumeTemplate.Spec)
		if deleteAndCreate {
			// we want to recreate master at the end
			if masterIndex == idx {
				recreateMaster = true
				continue
			}
			err := e.updateByIndex(ctx, idx, cr)
			if err != nil {
				return err
			}
		} else if update {
			if err := e.kube.Update(ctx, &volumes[idx]); err != nil {
				return fmt.Errorf("error updating server %w", err)
			}
		}
	}
	if masterIndex != -1 {
		e.log.Info("updating master with", "index", masterIndex, "template", cr.Spec.ForProvider.BootVolumeTemplate.Spec)
		if recreateMaster {
			err := e.updateByIndex(ctx, masterIndex, cr)
			if err != nil {
				return err
			}
		}
	}
	return nil
}

func (e *external) updateByIndex(ctx context.Context, idx int, cr *v1alpha1.ServerSet) error {
	volumeVersion, serverVersion, err := getVersionsFromVolumeAndServer(ctx, e.kube, cr.GetName(), idx)
	if err != nil {
		return err
	}
	updater := e.getUpdaterByStrategy(cr.Spec.ForProvider.BootVolumeTemplate.Spec.UpdateStrategy.Stype)
	return updater.update(ctx, cr, idx, volumeVersion, serverVersion)
}

func (e *external) getIdentityFromConfigMap(ctx context.Context, cr v1alpha1.ServerSet) (int, error) {
	configMap := &v1.ConfigMap{}
	if cr.Namespace == "" {
		cr.Namespace = "default"
	}
	err := e.kube.Get(ctx, client.ObjectKey{Namespace: cr.Namespace, Name: "config-lease"}, configMap)
	if err != nil {
		if apiErrors.IsNotFound(err) {
			return -1, nil
		}
		return -1, err
	}

	masterIndex := -1
	if configMap.Data["identity"] != "" {
		sliceOfValues := strings.Split(configMap.Data["identity"], "-")
		if len(sliceOfValues) > 2 {
			tmpIndex, err := strconv.Atoi(sliceOfValues[2])
			// annoying, but we need to check if the index is valid
			if err == nil {
				masterIndex = tmpIndex
			}
		}
	}

	return masterIndex, nil
}

func (e *external) getUpdaterByStrategy(strategyType v1alpha1.UpdateStrategyType) updater {
	switch strategyType {
	case v1alpha1.CreateAllBeforeDestroy:
		return newCreateBeforeDestroy(e.bootVolumeController, e.serverController, e.nicController)
	case v1alpha1.CreateBeforeDestroyBootVolume:
		return newCreateBeforeDestroyOnlyBootVolume(e.bootVolumeController, e.serverController)
	default:
		return newCreateBeforeDestroyOnlyBootVolume(e.bootVolumeController, e.serverController)
	}
}

// updateOrRecreate checks if bootvolume parameters are equal to bootvolume template parameters
// mutates volume parameters if fields are not equal
func updateOrRecreate(volumeParams *v1alpha1.VolumeParameters, volumeSpec v1alpha1.ServerSetBootVolumeSpec) (update bool, deleteAndCreate bool) {
	if volumeParams.Size != volumeSpec.Size {
		update = true
		volumeParams.Size = volumeSpec.Size
	}
	if volumeParams.Type != volumeSpec.Type {
		deleteAndCreate = true
		volumeParams.Type = volumeSpec.Type
	}

	if volumeParams.Image != volumeSpec.Image {
		deleteAndCreate = true
		volumeParams.Image = volumeSpec.Image
	}
	return update, deleteAndCreate
}

func (e *external) Delete(ctx context.Context, mg resource.Managed) error {
	cr, ok := mg.(*v1alpha1.ServerSet)
	if !ok {
		return errors.New(errUnexpectedObject)
	}

	cr.SetConditions(xpv1.Deleting())
	meta.SetExternalName(cr, "")
	if err := e.kube.DeleteAllOf(ctx, &v1alpha1.Nic{}, client.InNamespace(cr.Namespace), client.MatchingLabels{
		serverSetLabel: cr.Name,
	}); err != nil {
		return err
	}

	// delete all servers
	if err := e.kube.DeleteAllOf(ctx, &v1alpha1.Server{}, client.InNamespace(cr.Namespace), client.MatchingLabels{
		serverSetLabel: cr.Name,
	}); err != nil {
		return err
	}

	if err := e.kube.DeleteAllOf(ctx, &v1alpha1.Volume{}, client.InNamespace(cr.Namespace), client.MatchingLabels{
		serverSetLabel: cr.Name,
	}); err != nil {
		return err
	}

	if err := e.kube.DeleteAllOf(ctx, &v1alpha1.Volumeselector{}, client.InNamespace(cr.Namespace), client.MatchingLabels{
		serverSetLabel: cr.Name,
	}); err != nil {
		return err
	}
	return nil
}

// AreServersUpToDate checks if replicas and template params are equal to server obj params
func AreServersUpToDate(templateParams v1alpha1.ServerSetTemplateSpec, servers []v1alpha1.Server) bool {
	for _, serverObj := range servers {
		if serverObj.Spec.ForProvider.Cores != templateParams.Cores {
			return false
		}
		if serverObj.Spec.ForProvider.RAM != templateParams.RAM {
			return false
		}
		if serverObj.Spec.ForProvider.CPUFamily != templateParams.CPUFamily {
			return false
		}
	}

	return true
}

// AreVolumesUpToDate checks if replicas and template params are equal to volume obj params
func AreVolumesUpToDate(templateParams v1alpha1.BootVolumeTemplate, volumes []v1alpha1.Volume) bool {
	for _, volumeObj := range volumes {
		if volumeObj.Spec.ForProvider.Size != templateParams.Spec.Size {
			return false
		}
		if volumeObj.Spec.ForProvider.Image != templateParams.Spec.Image {
			return false
		}
		if volumeObj.Spec.ForProvider.Type != templateParams.Spec.Type {
			return false
		}
	}

	return true
}

// AreNICsUpToDate - gets nic k8s crs and checks if the correct number of NICs are created
func AreNICsUpToDate(ctx context.Context, kube client.Client, serversetName string, noOfReplicas int) (bool, error) {
	nicList := &v1alpha1.NicList{}
	if err := kube.List(ctx, nicList, client.MatchingLabels{
		serverSetLabel: serversetName,
	}); err != nil {
		return false, err
	}

	if len(nicList.Items) != noOfReplicas {
		return false, nil
	}

	return true, nil
}

<<<<<<< HEAD
// GetServersFromServerSet - gets servers from a server set based on the ionoscloud.com/serverset label
func GetServersFromServerSet(ctx context.Context, kube client.Client, name string) ([]v1alpha1.Server, error) {
=======
// GetServersOfSSet - gets all servers of a server set
func GetServersOfSSet(ctx context.Context, kube client.Client, name string) ([]v1alpha1.Server, error) {
>>>>>>> 5b1282d5
	serverList := &v1alpha1.ServerList{}
	if err := kube.List(ctx, serverList, client.MatchingLabels{
		serverSetLabel: name,
	}); err != nil {
		return nil, err
	}

	return serverList.Items, nil
}

<<<<<<< HEAD
// GetVolumesFromServerSet - gets volumes from a server set based on the ionoscloud.com/serverset label
func GetVolumesFromServerSet(ctx context.Context, kube client.Client, name string) ([]v1alpha1.Volume, error) {
=======
// GetVolumesOfSSet - gets all volumes of a server set
func GetVolumesOfSSet(ctx context.Context, kube client.Client, name string) ([]v1alpha1.Volume, error) {
>>>>>>> 5b1282d5
	volumeList := &v1alpha1.VolumeList{}
	if err := kube.List(ctx, volumeList, client.MatchingLabels{
		serverSetLabel: name,
	}); err != nil {
		return nil, err
	}

	return volumeList.Items, nil
}

// ListResFromSSetWithIndex - lists resources from a server set with a specific index label
func ListResFromSSetWithIndex(ctx context.Context, kube client.Client, serversetName, resType string, index int, list client.ObjectList) error {
	return kube.List(ctx, list, client.MatchingLabels{
		fmt.Sprintf(indexLabel, serversetName, resType): strconv.Itoa(index),
	})
}

// listResFromSSetWithIndexAndVersion - lists resources from a server set with a specific index and version label
func listResFromSSetWithIndexAndVersion(ctx context.Context, kube client.Client, serversetName, resType string, index, version int, list client.ObjectList) error {
	return kube.List(ctx, list, client.MatchingLabels{
		fmt.Sprintf(versionLabel, serversetName, resType): strconv.Itoa(version),
		fmt.Sprintf(indexLabel, serversetName, resType):   strconv.Itoa(index),
	})
}

// getVersionsFromVolumeAndServer checks that there is only one server and volume and returns their version
func getVersionsFromVolumeAndServer(ctx context.Context, kube client.Client, serversetName string, replicaIndex int) (volumeVersion int, serverVersion int, err error) {
	volumeResources := &v1alpha1.VolumeList{}
	err = ListResFromSSetWithIndex(ctx, kube, serversetName, resourceBootVolume, replicaIndex, volumeResources)
	if err != nil {
		return volumeVersion, serverVersion, err
	}
	if len(volumeResources.Items) > 1 {
		return volumeVersion, serverVersion, fmt.Errorf("found too many volumes for index %d ", replicaIndex)
	}
	if len(volumeResources.Items) == 0 {
		return volumeVersion, serverVersion, fmt.Errorf("found no volumes for index %d ", replicaIndex)
	}
	serverResources := &v1alpha1.ServerList{}
	err = ListResFromSSetWithIndex(ctx, kube, serversetName, ResourceServer, replicaIndex, serverResources)
	if err != nil {
		return volumeVersion, serverVersion, err
	}
	if len(serverResources.Items) > 1 {
		return volumeVersion, serverVersion, fmt.Errorf("found too many servers for index %d ", replicaIndex)
	}
	if len(serverResources.Items) == 0 {
		return volumeVersion, serverVersion, fmt.Errorf("found no servers for index %d ", replicaIndex)
	}

	condemnedVolume := volumeResources.Items[0]
	volumeVersion, err = strconv.Atoi(condemnedVolume.Labels[fmt.Sprintf(versionLabel, serversetName, resourceBootVolume)])
	if err != nil {
		return volumeVersion, serverVersion, err
	}

	servers := serverResources.Items
	serverVersion, err = strconv.Atoi(servers[0].Labels[fmt.Sprintf(versionLabel, serversetName, ResourceServer)])
	if err != nil {
		return volumeVersion, serverVersion, err
	}
	return volumeVersion, serverVersion, nil
}

func (e *external) ensureServerAndNicByIndex(ctx context.Context, cr *v1alpha1.ServerSet, replicaIndex, version int) error {
	resSrv := &v1alpha1.ServerList{}
	if err := ListResFromSSetWithIndex(ctx, e.kube, cr.GetName(), ResourceServer, replicaIndex, resSrv); err != nil {
		return err
	}
	if len(resSrv.Items) > 1 {
		return fmt.Errorf("found too many servers for index %d ", replicaIndex)
	}
	if len(resSrv.Items) == 0 {
		res := &v1alpha1.VolumeList{}
		volumeVersion := version
		if err := ListResFromSSetWithIndex(ctx, e.kube, cr.GetName(), resourceBootVolume, replicaIndex, res); err != nil {
			return err
		}
		if len(res.Items) > 0 {
			var err error
			volumeVersion, err = strconv.Atoi(res.Items[0].Labels[fmt.Sprintf(versionLabel, cr.GetName(), resourceBootVolume)])
			if err != nil {
				return err
			}
		}
		if err := e.serverController.Ensure(ctx, cr, replicaIndex, version, volumeVersion); err != nil {
			return err
		}
		if err := e.nicController.EnsureNICs(ctx, cr, replicaIndex, version); err != nil {
			return err
		}
	}
	return nil
}

// ensureBootVolumeByIndex - ensures boot volume created for a specific index. After checking for index, it checks for index and version
func (e *external) ensureBootVolumeByIndex(ctx context.Context, cr *v1alpha1.ServerSet, replicaIndex, version int) error {
	res := &v1alpha1.VolumeList{}
	if err := ListResFromSSetWithIndex(ctx, e.kube, cr.GetName(), resourceBootVolume, replicaIndex, res); err != nil {
		return err
	}
	if len(res.Items) > 1 {
		return fmt.Errorf("found too many volumes for index %d ", replicaIndex)
	}
	if len(res.Items) == 0 {
		if err := e.bootVolumeController.Ensure(ctx, cr, replicaIndex, version); err != nil {
			return err
		}
	}
	return nil
}

// getNameFromIndex - generates name consisting of name, kind and index
func getNameFromIndex(resourceName, resourceType string, idx, version int) string {
	return fmt.Sprintf("%s-%s-%d-%d", resourceName, resourceType, idx, version)
}<|MERGE_RESOLUTION|>--- conflicted
+++ resolved
@@ -505,13 +505,8 @@
 	return true, nil
 }
 
-<<<<<<< HEAD
-// GetServersFromServerSet - gets servers from a server set based on the ionoscloud.com/serverset label
-func GetServersFromServerSet(ctx context.Context, kube client.Client, name string) ([]v1alpha1.Server, error) {
-=======
 // GetServersOfSSet - gets all servers of a server set
 func GetServersOfSSet(ctx context.Context, kube client.Client, name string) ([]v1alpha1.Server, error) {
->>>>>>> 5b1282d5
 	serverList := &v1alpha1.ServerList{}
 	if err := kube.List(ctx, serverList, client.MatchingLabels{
 		serverSetLabel: name,
@@ -522,13 +517,8 @@
 	return serverList.Items, nil
 }
 
-<<<<<<< HEAD
-// GetVolumesFromServerSet - gets volumes from a server set based on the ionoscloud.com/serverset label
-func GetVolumesFromServerSet(ctx context.Context, kube client.Client, name string) ([]v1alpha1.Volume, error) {
-=======
 // GetVolumesOfSSet - gets all volumes of a server set
 func GetVolumesOfSSet(ctx context.Context, kube client.Client, name string) ([]v1alpha1.Volume, error) {
->>>>>>> 5b1282d5
 	volumeList := &v1alpha1.VolumeList{}
 	if err := kube.List(ctx, volumeList, client.MatchingLabels{
 		serverSetLabel: name,
