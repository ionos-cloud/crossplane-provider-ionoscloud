package serverset

import (
	"context"
	"fmt"
	"strings"

	xpv1 "github.com/crossplane/crossplane-runtime/apis/common/v1"
	"github.com/crossplane/crossplane-runtime/pkg/logging"
	ionoscloud "github.com/ionos-cloud/sdk-go/v6"
	"k8s.io/apimachinery/pkg/api/errors"
	apiErrors "k8s.io/apimachinery/pkg/api/errors"
	metav1 "k8s.io/apimachinery/pkg/apis/meta/v1"
	"k8s.io/apimachinery/pkg/types"
	"sigs.k8s.io/controller-runtime/pkg/client"

	"github.com/ionos-cloud/crossplane-provider-ionoscloud/apis/compute/v1alpha1"
	"github.com/ionos-cloud/crossplane-provider-ionoscloud/pkg/kube"
)

type kubeNicControlManager interface {
	Create(ctx context.Context, cr *v1alpha1.ServerSet, serverID, lanName string, replicaIndex, nicIndex, version int) (v1alpha1.Nic, error)
	Get(ctx context.Context, name, ns string) (*v1alpha1.Nic, error)
	Delete(ctx context.Context, name, namespace string) error
	EnsureNICs(ctx context.Context, cr *v1alpha1.ServerSet, replicaIndex, version int) error
}

// kubeNicController - kubernetes client wrapper
type kubeNicController struct {
	kube client.Client
	log  logging.Logger
}

// getNicName - generates name for a NIC
func getNicName(resourceName string, replicaIndex, nicIndex, version int) string {
	return fmt.Sprintf("%s-%d-%d-%d", resourceName, replicaIndex, nicIndex, version)
}

// Create creates a NIC CR and waits until in reaches AVAILABLE state
func (k *kubeNicController) Create(ctx context.Context, cr *v1alpha1.ServerSet, serverID, lanName string, replicaIndex, nicIndex, version int) (v1alpha1.Nic, error) {
	name := getNicName(cr.Spec.ForProvider.Template.Spec.NICs[nicIndex].Name, replicaIndex, nicIndex, version)
	k.log.Info("Creating NIC", "name", name)
	lan := v1alpha1.Lan{}
	if err := k.kube.Get(ctx, types.NamespacedName{
		Namespace: cr.GetNamespace(),
		Name:      lanName,
	}, &lan); err != nil {
		return v1alpha1.Nic{}, err
	}
	// no NIC found, create one
	createNic := k.fromServerSetToNic(cr, name, serverID, lan, replicaIndex, nicIndex, version)
	if err := k.kube.Create(ctx, &createNic); err != nil {
		return v1alpha1.Nic{}, fmt.Errorf("while creating NIC %w ", err)
	}

	err := kube.WaitForResource(ctx, kube.ResourceReadyTimeout, k.isAvailable, createNic.Name, cr.Namespace)
	if err != nil {
		_ = k.Delete(ctx, createNic.Name, cr.Namespace)
		return v1alpha1.Nic{}, fmt.Errorf("while waiting for NIC to be populated %w ", err)
	}
	createdNic, err := k.Get(ctx, createNic.Name, cr.Namespace)
	if err != nil {
		return v1alpha1.Nic{}, fmt.Errorf("while getting NIC %w ", err)
	}
	k.log.Info("Finished creating NIC", "name", name)
	return *createdNic, nil
}

// isAvailable - checks if a volume is available
func (k *kubeNicController) isAvailable(ctx context.Context, name, namespace string) (bool, error) {
	obj, err := k.Get(ctx, name, namespace)
	if err != nil {
		if errors.IsNotFound(err) {
			return false, nil
		}
		return false, err
	}
	if !kube.IsSuccessfullyCreated(obj) {
		return false, kube.ErrExternalCreateFailed
	}

	if obj != nil && obj.Status.AtProvider.NicID != "" && strings.EqualFold(obj.Status.AtProvider.State, ionoscloud.Available) {
		return true, nil
	}
	return false, err
}

// Get - returns a nic kubernetes object
func (k *kubeNicController) Get(ctx context.Context, name, ns string) (*v1alpha1.Nic, error) {
	obj := &v1alpha1.Nic{}
	if err := k.kube.Get(ctx, types.NamespacedName{
		Namespace: ns,
		Name:      name,
	}, obj); err != nil {
		return nil, err
	}

	return obj, nil
}

func (k *kubeNicController) isNicDeleted(ctx context.Context, name, namespace string) (bool, error) {
	k.log.Info("Checking if NIC is deleted", "name", name, "namespace", namespace)
	nic := &v1alpha1.Nic{}
	err := k.kube.Get(ctx, types.NamespacedName{
		Namespace: namespace,
		Name:      name,
	}, nic)
	if err != nil {
		if errors.IsNotFound(err) {
			k.log.Info("NIC has been deleted", "name", name, "namespace", namespace)
			return true, nil
		}
		return false, err
	}
	return false, nil
}

// Delete - deletes the nic k8s client and waits until it is deleted
func (k *kubeNicController) Delete(ctx context.Context, name, namespace string) error {
	condemnedVolume, err := k.Get(ctx, name, namespace)
	if err != nil {
		return err
	}
	if err := k.kube.Delete(ctx, condemnedVolume); err != nil {
		return err
	}
	return kube.WaitForResource(ctx, kube.ResourceReadyTimeout, k.isNicDeleted, condemnedVolume.Name, namespace)
}

func (k *kubeNicController) fromServerSetToNic(cr *v1alpha1.ServerSet, name, serverID string, lan v1alpha1.Lan, replicaIndex, nicIndex, version int) v1alpha1.Nic {
	serverSetNic := cr.Spec.ForProvider.Template.Spec.NICs[nicIndex]
	nic := v1alpha1.Nic{
		ObjectMeta: metav1.ObjectMeta{
			Name:      name,
			Namespace: cr.GetNamespace(),
			Labels: map[string]string{
				serverSetLabel: cr.Name,
				// TODO: This label should be nicIndex instead of replicaIndex later
				fmt.Sprintf(indexLabel, cr.GetName(), resourceNIC):   fmt.Sprintf("%d", replicaIndex),
				fmt.Sprintf(versionLabel, cr.GetName(), resourceNIC): fmt.Sprintf("%d", version),
			},
		},
		Spec: v1alpha1.NicSpec{
			ResourceSpec: xpv1.ResourceSpec{
				ProviderConfigReference: cr.GetProviderConfigReference(),
				ManagementPolicies:      cr.GetManagementPolicies(),
				DeletionPolicy:          cr.GetDeletionPolicy(),
			},
			ForProvider: v1alpha1.NicParameters{
				Name:          name,
				DatacenterCfg: cr.Spec.ForProvider.DatacenterCfg,
				ServerCfg: v1alpha1.ServerConfig{
					ServerID: serverID,
				},
				LanCfg: v1alpha1.LanConfig{
					LanID: lan.Status.AtProvider.LanID,
				},
				Dhcp: serverSetNic.DHCP,
			},
		},
	}
	if lan.Spec.ForProvider.Ipv6Cidr != "" {
		nic.Spec.ForProvider.DhcpV6 = serverSetNic.DHCPv6
	} else {
		k.log.Debug("DHCPv6 will not be set on the NIC since Ipv6Cidr is not set on the LAN", "lan", lan.Name, "nic", nic.Name)
	}

	if serverSetNic.VNetID != "" {
		nic.Spec.ForProvider.Vnet = serverSetNic.VNetID
	}
	return nic
}

// EnsureNICs - creates NICS if they do not exist
func (k *kubeNicController) EnsureNICs(ctx context.Context, cr *v1alpha1.ServerSet, replicaIndex, version int) error {
	k.log.Info("Ensuring NICs", "index", replicaIndex, "version", version)
	res := &v1alpha1.ServerList{}
<<<<<<< HEAD
	if err := listResFromSSetWithIndexAndVersion(ctx, k.kube, resourceServer, replicaIndex, version, res); err != nil {
=======
	if err := listResFromSSetWithIndexAndVersion(ctx, k.kube, cr.GetName(), ResourceServer, replicaIndex, version, res); err != nil {
>>>>>>> 49daa4fd
		return err
	}
	servers := res.Items
	// check if the NIC is attached to the server
	if len(servers) > 0 {
		for nicx := range cr.Spec.ForProvider.Template.Spec.NICs {
			if err := k.ensure(ctx, cr, servers[0].Status.AtProvider.ServerID, cr.Spec.ForProvider.Template.Spec.NICs[nicx].Reference, replicaIndex, nicx, version); err != nil {
				return err
			}
		}
	}
	k.log.Info("Finished ensuring NICs", "index", replicaIndex, "version", version)

	return nil
}

// EnsureNIC - creates a NIC if it does not exist
<<<<<<< HEAD
func (k *kubeNicController) ensure(ctx context.Context, cr *v1alpha1.ServerSet, serverID, lanName string, replicaIndex, version int) error {
	res := &v1alpha1.NicList{}
	if err := listResFromSSetWithIndexAndVersion(ctx, k.kube, resourceNIC, replicaIndex, version, res); err != nil {
		return err
	}
	nic := v1alpha1.Nic{}
	if len(res.Items) == 0 {
		var err error
		nic, err = k.Create(ctx, cr, serverID, lanName, replicaIndex, version)
		if err != nil {
=======
func (k *kubeNicController) ensure(ctx context.Context, cr *v1alpha1.ServerSet, serverID, lanName string, replicaIndex, nicIndex, version int) error {
	var nic *v1alpha1.Nic
	var err error
	nic, err = k.Get(ctx, getNicName(cr.Spec.ForProvider.Template.Spec.NICs[nicIndex].Name, replicaIndex, nicIndex, version), cr.Namespace)
	if err != nil {
		if apiErrors.IsNotFound(err) {
			createdNic, err := k.Create(ctx, cr, serverID, lanName, replicaIndex, nicIndex, version)
			if err != nil {
				return err
			}
			nic = &createdNic
		} else {
>>>>>>> 49daa4fd
			return err
		}

	}
	if !strings.EqualFold(nic.Status.AtProvider.State, ionoscloud.Available) {
		return fmt.Errorf("observed NIC %s got state %s but expected %s", nic.GetName(), nic.Status.AtProvider.State, ionoscloud.Available)
	}
	return nil
}<|MERGE_RESOLUTION|>--- conflicted
+++ resolved
@@ -175,11 +175,7 @@
 func (k *kubeNicController) EnsureNICs(ctx context.Context, cr *v1alpha1.ServerSet, replicaIndex, version int) error {
 	k.log.Info("Ensuring NICs", "index", replicaIndex, "version", version)
 	res := &v1alpha1.ServerList{}
-<<<<<<< HEAD
-	if err := listResFromSSetWithIndexAndVersion(ctx, k.kube, resourceServer, replicaIndex, version, res); err != nil {
-=======
 	if err := listResFromSSetWithIndexAndVersion(ctx, k.kube, cr.GetName(), ResourceServer, replicaIndex, version, res); err != nil {
->>>>>>> 49daa4fd
 		return err
 	}
 	servers := res.Items
@@ -197,18 +193,6 @@
 }
 
 // EnsureNIC - creates a NIC if it does not exist
-<<<<<<< HEAD
-func (k *kubeNicController) ensure(ctx context.Context, cr *v1alpha1.ServerSet, serverID, lanName string, replicaIndex, version int) error {
-	res := &v1alpha1.NicList{}
-	if err := listResFromSSetWithIndexAndVersion(ctx, k.kube, resourceNIC, replicaIndex, version, res); err != nil {
-		return err
-	}
-	nic := v1alpha1.Nic{}
-	if len(res.Items) == 0 {
-		var err error
-		nic, err = k.Create(ctx, cr, serverID, lanName, replicaIndex, version)
-		if err != nil {
-=======
 func (k *kubeNicController) ensure(ctx context.Context, cr *v1alpha1.ServerSet, serverID, lanName string, replicaIndex, nicIndex, version int) error {
 	var nic *v1alpha1.Nic
 	var err error
@@ -221,7 +205,6 @@
 			}
 			nic = &createdNic
 		} else {
->>>>>>> 49daa4fd
 			return err
 		}
 
