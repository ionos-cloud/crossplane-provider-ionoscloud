--- conflicted
+++ resolved
@@ -48,29 +48,6 @@
 	return resp, err
 }
 
-<<<<<<< HEAD
-// GetIPs based on ipBlockID and indexes. Indexes is an optional arg, if it is not provided, all IPs will be returned.
-func (cp *APIClient) GetIPs(ctx context.Context, ipBlockID string, indexes ...int) ([]string, error) {
-	ipblockIds := make([]string, 0)
-	ipblock, _, err := cp.ComputeClient.IPBlocksApi.IpblocksFindById(ctx, ipBlockID).Depth(utils.DepthQueryParam).Execute()
-	if err != nil {
-		return nil, err
-	}
-	if properties, ok := ipblock.GetPropertiesOk(); ok && properties != nil {
-		if ipsOk, ok := properties.GetIpsOk(); ok && ipsOk != nil {
-			ips := *ipsOk
-			if len(indexes) == 0 {
-				ipblockIds = append(ipblockIds, ips...)
-			}
-			for _, index := range indexes {
-				if index < len(ips) {
-					ipblockIds = append(ipblockIds, ips[index])
-				}
-			}
-		}
-	}
-	return ipblockIds, nil
-=======
 // GetIPs based on ipBlockID and indexes (optional argument).
 // If indexes (0-indexes) are not set, all IPs will be returned.
 func (cp *APIClient) GetIPs(ctx context.Context, ipBlockID string, indexes ...int) ([]string, error) {
@@ -96,7 +73,6 @@
 		return nil, fmt.Errorf("error: getting ips from ipblock properties")
 	}
 	return nil, fmt.Errorf("error: getting properties from ipblock")
->>>>>>> b66ba2ef
 }
 
 // GetAPIClient gets the APIClient
