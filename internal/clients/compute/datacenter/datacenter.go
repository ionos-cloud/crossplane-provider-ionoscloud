--- conflicted
+++ resolved
@@ -73,18 +73,13 @@
 
 // IsDatacenterUpToDate returns true if the Datacenter is up-to-date or false if it does not
 func IsDatacenterUpToDate(cr *v1alpha1.Datacenter, datacenter sdkgo.Datacenter) bool { // nolint:gocyclo
-	if datacenter.Properties == nil || datacenter.Metadata == nil || cr == nil {
+	switch {
+	case cr == nil && datacenter.Properties == nil:
+		return true
+	case cr == nil && datacenter.Properties != nil:
 		return false
-	}
-	switch {
-	case *datacenter.Metadata.State == "BUSY":
-		return true
-	case *datacenter.Properties.Name != cr.Spec.ForProvider.Name:
+	case cr != nil && datacenter.Properties == nil:
 		return false
-	case *datacenter.Properties.Description != cr.Spec.ForProvider.Description:
-		return false
-<<<<<<< HEAD
-=======
 	case datacenter.Metadata.State != nil && *datacenter.Metadata.State == "BUSY":
 		return true
 	case datacenter.Properties.Name != nil && *datacenter.Properties.Name != cr.Spec.ForProvider.Name:
@@ -93,7 +88,5 @@
 		return false
 	default:
 		return true
->>>>>>> a1cd5692
 	}
-	return true
 }