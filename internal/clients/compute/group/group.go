package group

import (
	"context"
	"errors"
	"fmt"

	sdkgo "github.com/ionos-cloud/sdk-go/v6"

	"github.com/ionos-cloud/crossplane-provider-ionoscloud/apis/compute/v1alpha1"
	"github.com/ionos-cloud/crossplane-provider-ionoscloud/internal/clients"
	"github.com/ionos-cloud/crossplane-provider-ionoscloud/internal/clients/compute"
	"github.com/ionos-cloud/crossplane-provider-ionoscloud/internal/utils"

	"k8s.io/apimachinery/pkg/util/sets"
)

// APIClient is a wrapper around IONOS Service
type APIClient struct {
	*clients.IonosServices
}

// Client is a wrapper around IONOS Service Group methods
type Client interface {
	CheckDuplicateGroup(ctx context.Context, groupName string) (string, error)
	GetGroup(ctx context.Context, groupID string) (sdkgo.Group, *sdkgo.APIResponse, error)
	GetGroupMembers(ctx context.Context, groupID string) ([]string, *sdkgo.APIResponse, error)
	GetGroupResourceShares(ctx context.Context, groupID string) ([]v1alpha1.ResourceShare, *sdkgo.APIResponse, error)
	CreateGroup(ctx context.Context, group sdkgo.Group) (sdkgo.Group, *sdkgo.APIResponse, error)
	UpdateGroup(ctx context.Context, groupID string, group sdkgo.Group) (sdkgo.Group, *sdkgo.APIResponse, error)
	AddGroupMember(ctx context.Context, groupID, userID string) (*sdkgo.APIResponse, error)
	RemoveGroupMember(ctx context.Context, groupID, userID string) (*sdkgo.APIResponse, error)
	UpdateGroupMembers(ctx context.Context, groupID string, membersIn MembersUpdateOp) error
	AddResourceShare(ctx context.Context, groupID string, share v1alpha1.ResourceShare) (*sdkgo.APIResponse, error)
	RemoveResourceShare(ctx context.Context, groupID string, share v1alpha1.ResourceShare) (*sdkgo.APIResponse, error)
	UpdateResourceShare(ctx context.Context, groupID string, share v1alpha1.ResourceShare) (*sdkgo.APIResponse, error)
	UpdateGroupResourceShares(ctx context.Context, groupID string, sharesIn SharesUpdateOp) error
	DeleteGroup(ctx context.Context, groupID string) (*sdkgo.APIResponse, error)
	GetAPIClient() *sdkgo.APIClient
}

// MembersUpdateOp groups memberIDs in sets depending on the operation in which they will be used
type MembersUpdateOp struct {
	Add, Remove sets.Set[string]
}

// SharesUpdateOp groups resource shares in sets depending on the operation in which they will be used
type SharesUpdateOp struct {
	Add, Update, Remove sets.Set[v1alpha1.ResourceShare]
}

// CheckDuplicateGroup based on groupName, returns the ID of the duplicate group if any, or an error if multiple duplicate name groups are found
func (cp *APIClient) CheckDuplicateGroup(ctx context.Context, groupName string) (string, error) {
	groups, _, err := cp.IonosServices.ComputeClient.UserManagementApi.UmGroupsGet(ctx).Depth(utils.DepthQueryParam).Execute()
	if err != nil {
		return "", err
	}
	matchedItems := make([]sdkgo.Group, 0)

	if groups.Items != nil {
		for _, item := range *groups.Items {
			if item.Properties != nil && item.Properties.Name != nil && *item.Properties.Name == groupName {
				matchedItems = append(matchedItems, item)
			}
		}
	}

	if len(matchedItems) == 0 {
		return "", nil
	}
	if len(matchedItems) > 1 {
		return "", fmt.Errorf("error: found multiple groups with the name %v", groupName)
	}
	if matchedItems[0].Id == nil {
		return "", fmt.Errorf("error getting ID for group named: %v", groupName)
	}
	return *matchedItems[0].Id, nil
}

// GetGroup based on groupID
func (cp *APIClient) GetGroup(ctx context.Context, groupID string) (sdkgo.Group, *sdkgo.APIResponse, error) {
	return cp.IonosServices.ComputeClient.UserManagementApi.UmGroupsFindById(ctx, groupID).Depth(utils.DepthQueryParam).Execute()
}

// GetGroupMembers retrieves users that are added to the group
func (cp *APIClient) GetGroupMembers(ctx context.Context, groupID string) ([]string, *sdkgo.APIResponse, error) {
	members, apiResponse, err := cp.IonosServices.ComputeClient.UserManagementApi.UmGroupsUsersGet(ctx, groupID).Execute()
	if err != nil {
		return nil, apiResponse, err
	}
	var memberIDs []string
	if !members.HasItems() {
		return memberIDs, apiResponse, nil
	}
	memberIDs = make([]string, 0, len(*members.Items))
	for _, item := range *members.Items {
		if item.Id != nil {
			memberIDs = append(memberIDs, *item.Id)
		}
	}
	return memberIDs, apiResponse, nil
}

// GetGroupResourceShares retrieves resources shares that have been added to the group
func (cp *APIClient) GetGroupResourceShares(ctx context.Context, groupID string) ([]v1alpha1.ResourceShare, *sdkgo.APIResponse, error) {
	shares, apiResponse, err := cp.IonosServices.ComputeClient.UserManagementApi.UmGroupsSharesGet(ctx, groupID).Depth(2).Execute()
	if err != nil {
		return nil, apiResponse, err
	}
	var resourceShares []v1alpha1.ResourceShare
	if !shares.HasItems() {
		return resourceShares, apiResponse, err
	}
	resourceShares = make([]v1alpha1.ResourceShare, 0, len(*shares.Items))
	for _, item := range *shares.Items {
		if item.Id != nil && item.Properties != nil {
			share := v1alpha1.ResourceShare{ResourceID: *item.Id}

			if item.Properties.EditPrivilege != nil {
				share.EditPrivilege = *item.Properties.EditPrivilege
			}
			if item.Properties.SharePrivilege != nil {
				share.SharePrivilege = *item.Properties.SharePrivilege
			}
			resourceShares = append(resourceShares, share)
		}
	}
	return resourceShares, apiResponse, nil
}

// CreateGroup based on Group properties
func (cp *APIClient) CreateGroup(ctx context.Context, group sdkgo.Group) (sdkgo.Group, *sdkgo.APIResponse, error) {
	return cp.IonosServices.ComputeClient.UserManagementApi.UmGroupsPost(ctx).Group(group).Execute()
}

// UpdateGroup based on groupID and Group properties
func (cp *APIClient) UpdateGroup(ctx context.Context, groupID string, group sdkgo.Group) (sdkgo.Group, *sdkgo.APIResponse, error) {
	return cp.IonosServices.ComputeClient.UserManagementApi.UmGroupsPut(ctx, groupID).Group(group).Execute()
}

// AddGroupMember adds the User referenced by userID to the Group with groupID
func (cp *APIClient) AddGroupMember(ctx context.Context, groupID, userID string) (*sdkgo.APIResponse, error) {
<<<<<<< HEAD
	_, apiResponse, err := cp.IonosServices.ComputeClient.UserManagementApi.UmGroupsUsersPost(ctx, groupID).User(sdkgo.UserGroupPost{Id: &userID}).Execute()
=======
	_, apiResponse, err := cp.ComputeClient.UserManagementApi.UmGroupsUsersPost(ctx, groupID).User(sdkgo.UserGroupPost{Id: &userID}).Execute()
>>>>>>> e73f1ea8
	if err != nil {
		return apiResponse, err
	}
	if err = compute.WaitForRequest(ctx, cp.GetAPIClient(), apiResponse); err != nil {
		return apiResponse, err
	}
	return apiResponse, nil
}

// RemoveGroupMember removes the User referenced by userID from the Group with groupID
func (cp *APIClient) RemoveGroupMember(ctx context.Context, groupID, userID string) (*sdkgo.APIResponse, error) {
	return cp.IonosServices.ComputeClient.UserManagementApi.UmGroupsUsersDelete(ctx, groupID, userID).Execute()
}

// UpdateGroupMembers updates the members of Group depending on modFn using the userIDs set
func (cp *APIClient) UpdateGroupMembers(ctx context.Context, groupID string, membersIn MembersUpdateOp) error {
	errs := make([]error, 0, len(membersIn.Add)+len(membersIn.Remove))
	for memberID := range membersIn.Add {
		apiResponse, err := cp.AddGroupMember(ctx, groupID, memberID)
		if err != nil {
			err = fmt.Errorf("failed to add member: %w", compute.AddAPIResponseInfo(apiResponse, err))
			errs = append(errs, err)
		}
	}
	for memberID := range membersIn.Remove {
		apiResponse, err := cp.RemoveGroupMember(ctx, groupID, memberID)
		if err != nil {
			err = fmt.Errorf("failed to remove member: %w", compute.AddAPIResponseInfo(apiResponse, err))
			errs = append(errs, err)
		}
	}
	return errors.Join(errs...)
}

// AddResourceShare adds a ResourceShare to the Group with groupID
func (cp *APIClient) AddResourceShare(ctx context.Context, groupID string, share v1alpha1.ResourceShare) (*sdkgo.APIResponse, error) {
	groupShare := sdkgo.GroupShare{Properties: &sdkgo.GroupShareProperties{EditPrivilege: &share.EditPrivilege, SharePrivilege: &share.SharePrivilege}}
	_, apiResponse, err := cp.IonosServices.ComputeClient.UserManagementApi.UmGroupsSharesPost(ctx, groupID, share.ResourceID).Resource(groupShare).Execute()
	if err != nil {
		return apiResponse, err
	}
	if err = compute.WaitForRequest(ctx, cp.GetAPIClient(), apiResponse); err != nil {
		return apiResponse, err
	}
	return apiResponse, nil
}

// UpdateResourceShare updates a ResourceShare of the Group with groupID
func (cp *APIClient) UpdateResourceShare(ctx context.Context, groupID string, share v1alpha1.ResourceShare) (*sdkgo.APIResponse, error) {
	groupShare := sdkgo.GroupShare{Properties: &sdkgo.GroupShareProperties{EditPrivilege: &share.EditPrivilege, SharePrivilege: &share.SharePrivilege}}
	_, apiResponse, err := cp.IonosServices.ComputeClient.UserManagementApi.UmGroupsSharesPut(ctx, groupID, share.ResourceID).Resource(groupShare).Execute()
	if err != nil {
		return apiResponse, err
	}
	if err = compute.WaitForRequest(ctx, cp.GetAPIClient(), apiResponse); err != nil {
		return apiResponse, err
	}
	return apiResponse, nil
}

// RemoveResourceShare removes a ResourceShare from the Group with groupID
func (cp *APIClient) RemoveResourceShare(ctx context.Context, groupID string, share v1alpha1.ResourceShare) (*sdkgo.APIResponse, error) {
	apiResponse, err := cp.IonosServices.ComputeClient.UserManagementApi.UmGroupsSharesDelete(ctx, groupID, share.ResourceID).Execute()
	if err != nil {
		return apiResponse, err
	}
	if err = compute.WaitForRequest(ctx, cp.GetAPIClient(), apiResponse); err != nil {
		return apiResponse, err
	}
	return apiResponse, nil
}

// UpdateGroupResourceShares updates the shared resource set of the Group with groupID with the update data in sharesIn
func (cp *APIClient) UpdateGroupResourceShares(ctx context.Context, groupID string, sharesIn SharesUpdateOp) error {
	errs := make([]error, 0, len(sharesIn.Update)+len(sharesIn.Add)+len(sharesIn.Remove))
	for share := range sharesIn.Add {
		apiResponse, err := cp.AddResourceShare(ctx, groupID, share)
		if err != nil {
			err = fmt.Errorf("failed to add share: %w", compute.AddAPIResponseInfo(apiResponse, err))
			errs = append(errs, err)
		}
	}
	for share := range sharesIn.Update {
		apiResponse, err := cp.UpdateResourceShare(ctx, groupID, share)
		if err != nil {
			err = fmt.Errorf("failed to update share: %w", compute.AddAPIResponseInfo(apiResponse, err))
			errs = append(errs, err)
		}
	}
	for share := range sharesIn.Remove {
		apiResponse, err := cp.RemoveResourceShare(ctx, groupID, share)
		if err != nil {
			err = fmt.Errorf("failed to remove share: %w", compute.AddAPIResponseInfo(apiResponse, err))
			errs = append(errs, err)
		}
	}
	return errors.Join(errs...)
}

// DeleteGroup based on groupID
func (cp *APIClient) DeleteGroup(ctx context.Context, groupID string) (*sdkgo.APIResponse, error) {
	resp, err := cp.IonosServices.ComputeClient.UserManagementApi.UmGroupsDelete(ctx, groupID).Execute()
	return resp, err
}

// GetAPIClient gets the APIClient
func (cp *APIClient) GetAPIClient() *sdkgo.APIClient {
	return cp.IonosServices.ComputeClient
}

// GenerateUpdateGroupInput returns sdkgo.Group and members that need to be added and deleted based or CR and observed member IDs
func GenerateUpdateGroupInput(cr *v1alpha1.Group, observedMemberIDs []string, observedShares []v1alpha1.ResourceShare) (*sdkgo.Group, MembersUpdateOp, SharesUpdateOp) {
	group, configuredM, configuredS := GenerateCreateGroupInput(cr)

	observedM := sets.New[string](observedMemberIDs...)
	observedS := sets.New[v1alpha1.ResourceShare](observedShares...)
	membersOp := MembersUpdateOp{
		Add:    configuredM.Difference(observedM),
		Remove: observedM.Difference(configuredM),
	}

	sharesOp := sharesUpdateOp(observedS, configuredS)

	return group, membersOp, sharesOp
}

// GenerateCreateGroupInput returns sdkgo.Group and members that need to be added based on CR
func GenerateCreateGroupInput(cr *v1alpha1.Group) (*sdkgo.Group, sets.Set[string], sets.Set[v1alpha1.ResourceShare]) {
	instanceCreateInput := sdkgo.Group{
		Properties: &sdkgo.GroupProperties{
			Name:                        &cr.Spec.ForProvider.Name,
			AccessActivityLog:           &cr.Spec.ForProvider.AccessActivityLog,
			AccessAndManageCertificates: &cr.Spec.ForProvider.AccessAndManageCertificates,
			AccessAndManageDns:          &cr.Spec.ForProvider.AccessAndManageDNS,
			AccessAndManageMonitoring:   &cr.Spec.ForProvider.AccessAndManageMonitoring,
			CreateBackupUnit:            &cr.Spec.ForProvider.CreateBackupUnit,
			CreateDataCenter:            &cr.Spec.ForProvider.CreateDataCenter,
			CreateFlowLog:               &cr.Spec.ForProvider.CreateFlowLog,
			CreateInternetAccess:        &cr.Spec.ForProvider.CreateInternetAccess,
			CreateK8sCluster:            &cr.Spec.ForProvider.CreateK8sCluster,
			CreatePcc:                   &cr.Spec.ForProvider.CreatePcc,
			CreateSnapshot:              &cr.Spec.ForProvider.CreateSnapshot,
			ManageDBaaS:                 &cr.Spec.ForProvider.ManageDBaaS,
			ManageDataplatform:          &cr.Spec.ForProvider.ManageDataPlatform,
			ManageRegistry:              &cr.Spec.ForProvider.ManageRegistry,
			ReserveIp:                   &cr.Spec.ForProvider.ReserveIP,
			S3Privilege:                 &cr.Spec.ForProvider.S3Privilege,
		},
	}

	return &instanceCreateInput, memberIDsSet(cr), resourceSharesSet(cr)
}

// IsGroupUpToDate returns true if the Group is up-to-date or false otherwise
func IsGroupUpToDate(cr *v1alpha1.Group, observed sdkgo.Group) bool { // nolint:gocyclo
	switch {
	case cr == nil && observed.Properties == nil:
		return true
	case cr == nil && observed.Properties != nil:
		return false
	case cr != nil && observed.Properties == nil:
		return false
	case observed.Properties.Name != nil && *observed.Properties.Name != cr.Spec.ForProvider.Name:
		return false
	case observed.Properties.AccessActivityLog != nil && *observed.Properties.AccessActivityLog != cr.Spec.ForProvider.AccessActivityLog:
		return false
	case observed.Properties.AccessAndManageCertificates != nil && *observed.Properties.AccessAndManageCertificates != cr.Spec.ForProvider.AccessAndManageCertificates:
		return false
	case observed.Properties.AccessAndManageDns != nil && *observed.Properties.AccessAndManageDns != cr.Spec.ForProvider.AccessAndManageDNS:
		return false
	case observed.Properties.AccessAndManageMonitoring != nil && *observed.Properties.AccessAndManageMonitoring != cr.Spec.ForProvider.AccessAndManageMonitoring:
		return false
	case observed.Properties.CreateBackupUnit != nil && *observed.Properties.CreateBackupUnit != cr.Spec.ForProvider.CreateBackupUnit:
		return false
	case observed.Properties.CreateDataCenter != nil && *observed.Properties.CreateDataCenter != cr.Spec.ForProvider.CreateDataCenter:
		return false
	case observed.Properties.CreateFlowLog != nil && *observed.Properties.CreateFlowLog != cr.Spec.ForProvider.CreateFlowLog:
		return false
	case observed.Properties.CreateInternetAccess != nil && *observed.Properties.CreateInternetAccess != cr.Spec.ForProvider.CreateInternetAccess:
		return false
	case observed.Properties.CreateK8sCluster != nil && *observed.Properties.CreateK8sCluster != cr.Spec.ForProvider.CreateK8sCluster:
		return false
	case observed.Properties.CreatePcc != nil && *observed.Properties.CreatePcc != cr.Spec.ForProvider.CreatePcc:
		return false
	case observed.Properties.CreateSnapshot != nil && *observed.Properties.CreateSnapshot != cr.Spec.ForProvider.CreateSnapshot:
		return false
	case observed.Properties.ManageDBaaS != nil && *observed.Properties.ManageDBaaS != cr.Spec.ForProvider.ManageDBaaS:
		return false
	case observed.Properties.ManageDataplatform != nil && *observed.Properties.ManageDataplatform != cr.Spec.ForProvider.ManageDataPlatform:
		return false
	case observed.Properties.ManageRegistry != nil && *observed.Properties.ManageRegistry != cr.Spec.ForProvider.ManageRegistry:
		return false
	case observed.Properties.ReserveIp != nil && *observed.Properties.ReserveIp != cr.Spec.ForProvider.ReserveIP:
		return false
	case observed.Properties.S3Privilege != nil && *observed.Properties.S3Privilege != cr.Spec.ForProvider.S3Privilege:
		return false
	}
	configuredMemberIDs := memberIDsSet(cr)
	observedMemberIDs := sets.New[string](cr.Status.AtProvider.UserIDs...)
	if !observedMemberIDs.Equal(configuredMemberIDs) {
		return false
	}

	configuredResourceShares := resourceSharesSet(cr)
	observedResourceShares := sets.New[v1alpha1.ResourceShare](cr.Status.AtProvider.ResourceShares...)
	return observedResourceShares.Equal(configuredResourceShares)
}

func memberIDsSet(cr *v1alpha1.Group) sets.Set[string] {
	mCount := len(cr.Spec.ForProvider.UserCfg)
	memberIDs := sets.Set[string]{}
	for i := 0; i < mCount; i++ {
		memberIDs.Insert(cr.Spec.ForProvider.UserCfg[i].UserID)
	}
	return memberIDs
}

func resourceSharesSet(cr *v1alpha1.Group) sets.Set[v1alpha1.ResourceShare] {
	rsCount := len(cr.Spec.ForProvider.ResourceShareCfg)
	resourceShares := sets.Set[v1alpha1.ResourceShare]{}
	ids := sets.Set[string]{}
	for i := 0; i < rsCount; i++ {
		resourceShareID := cr.Spec.ForProvider.ResourceShareCfg[i].ResourceID
		if resourceShareID != "" && !ids.Has(resourceShareID) {
			share := v1alpha1.ResourceShare{
				ResourceID:     resourceShareID,
				EditPrivilege:  cr.Spec.ForProvider.ResourceShareCfg[i].EditPrivilege,
				SharePrivilege: cr.Spec.ForProvider.ResourceShareCfg[i].SharePrivilege,
			}
			resourceShares.Insert(share)
			ids.Insert(resourceShareID)
		}
	}
	return resourceShares
}

func sharesUpdateOp(observed, configured sets.Set[v1alpha1.ResourceShare]) SharesUpdateOp {
	ids := func(s sets.Set[v1alpha1.ResourceShare]) (_ids sets.Set[string]) {
		_ids = make(sets.Set[string], len(s))
		for i := range s {
			_ids.Insert(i.ResourceID)
		}
		return _ids
	}
	// Shares that have modified permissions will appear in both Differences between the observed and configured sets so to decide between
	// each operation type (add, update, remove) we need to see if the ID of the Share still exists or not in the other structure
	observedIds := ids(observed)
	configuredIds := ids(configured)
	op := SharesUpdateOp{
		Add:    sets.Set[v1alpha1.ResourceShare]{},
		Update: sets.Set[v1alpha1.ResourceShare]{},
		Remove: sets.Set[v1alpha1.ResourceShare]{},
	}
	for share := range configured.Difference(observed) {
		if observedIds.Has(share.ResourceID) {
			op.Update.Insert(share)
		} else {
			op.Add.Insert(share)
		}
	}
	for share := range observed.Difference(configured) {
		if !configuredIds.Has(share.ResourceID) {
			op.Remove.Insert(share)
		}
	}
	return op
}<|MERGE_RESOLUTION|>--- conflicted
+++ resolved
@@ -140,11 +140,7 @@
 
 // AddGroupMember adds the User referenced by userID to the Group with groupID
 func (cp *APIClient) AddGroupMember(ctx context.Context, groupID, userID string) (*sdkgo.APIResponse, error) {
-<<<<<<< HEAD
-	_, apiResponse, err := cp.IonosServices.ComputeClient.UserManagementApi.UmGroupsUsersPost(ctx, groupID).User(sdkgo.UserGroupPost{Id: &userID}).Execute()
-=======
 	_, apiResponse, err := cp.ComputeClient.UserManagementApi.UmGroupsUsersPost(ctx, groupID).User(sdkgo.UserGroupPost{Id: &userID}).Execute()
->>>>>>> e73f1ea8
 	if err != nil {
 		return apiResponse, err
 	}
