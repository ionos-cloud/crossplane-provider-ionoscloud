package lan

import (
	"context"
	"reflect"

	"github.com/ionos-cloud/crossplane-provider-ionoscloud/internal/utils"

	sdkgo "github.com/ionos-cloud/sdk-go/v6"

	"github.com/ionos-cloud/crossplane-provider-ionoscloud/apis/compute/v1alpha1"
	"github.com/ionos-cloud/crossplane-provider-ionoscloud/internal/clients"
)

// APIClient is a wrapper around IONOS Service
type APIClient struct {
	*clients.IonosServices
}

// Client is a wrapper around IONOS Service Lan methods
type Client interface {
	GetLan(ctx context.Context, datacenterID, lanID string) (sdkgo.Lan, *sdkgo.APIResponse, error)
	CreateLan(ctx context.Context, datacenterID string, lan sdkgo.LanPost) (sdkgo.LanPost, *sdkgo.APIResponse, error)
	UpdateLan(ctx context.Context, datacenterID, lanID string, lan sdkgo.LanProperties) (sdkgo.Lan, *sdkgo.APIResponse, error)
	DeleteLan(ctx context.Context, datacenterID, lanID string) (*sdkgo.APIResponse, error)
	GetAPIClient() *sdkgo.APIClient
}

// GetLan based on datacenterID, lanID
func (cp *APIClient) GetLan(ctx context.Context, datacenterID, lanID string) (sdkgo.Lan, *sdkgo.APIResponse, error) {
	return cp.ComputeClient.LANsApi.DatacentersLansFindById(ctx, datacenterID, lanID).Execute()
}

// CreateLan based on datacenterID and Lan properties
func (cp *APIClient) CreateLan(ctx context.Context, datacenterID string, lan sdkgo.LanPost) (sdkgo.LanPost, *sdkgo.APIResponse, error) {
	return cp.ComputeClient.LANsApi.DatacentersLansPost(ctx, datacenterID).Lan(lan).Execute()
}

// UpdateLan based on datacenterID, lanID and Lan properties
func (cp *APIClient) UpdateLan(ctx context.Context, datacenterID, lanID string, lan sdkgo.LanProperties) (sdkgo.Lan, *sdkgo.APIResponse, error) {
	return cp.ComputeClient.LANsApi.DatacentersLansPatch(ctx, datacenterID, lanID).Lan(lan).Execute()
}

// DeleteLan based on datacenterID, lanID
func (cp *APIClient) DeleteLan(ctx context.Context, datacenterID, lanID string) (*sdkgo.APIResponse, error) {
	resp, err := cp.ComputeClient.LANsApi.DatacentersLansDelete(ctx, datacenterID, lanID).Execute()
	return resp, err
}

// GetAPIClient gets the APIClient
func (cp *APIClient) GetAPIClient() *sdkgo.APIClient {
	return cp.ComputeClient
}

// GenerateCreateLanInput returns CreateLanRequest based on the CR spec
func GenerateCreateLanInput(cr *v1alpha1.Lan) (*sdkgo.LanPost, error) {
	instanceCreateInput := sdkgo.LanPost{
		Properties: &sdkgo.LanPropertiesPost{
			Public: &cr.Spec.ForProvider.Public,
		},
	}
	if !utils.IsEmptyValue(reflect.ValueOf(cr.Spec.ForProvider.Name)) {
		instanceCreateInput.Properties.SetName(cr.Spec.ForProvider.Name)
	}
	if !utils.IsEmptyValue(reflect.ValueOf(cr.Spec.ForProvider.Pcc)) {
		instanceCreateInput.Properties.SetPcc(cr.Spec.ForProvider.Pcc)
	}
	return &instanceCreateInput, nil
}

// GenerateUpdateLanInput returns PatchLanRequest based on the CR spec modifications
func GenerateUpdateLanInput(cr *v1alpha1.Lan) (*sdkgo.LanProperties, error) {
	instanceUpdateInput := sdkgo.LanProperties{
		Public: &cr.Spec.ForProvider.Public,
	}
	if !utils.IsEmptyValue(reflect.ValueOf(cr.Spec.ForProvider.Name)) {
		instanceUpdateInput.SetName(cr.Spec.ForProvider.Name)
	}
	if !utils.IsEmptyValue(reflect.ValueOf(cr.Spec.ForProvider.Pcc)) {
		instanceUpdateInput.SetPcc(cr.Spec.ForProvider.Pcc)
	}
	return &instanceUpdateInput, nil
}

// IsLanUpToDate returns true if the Lan is up-to-date or false if it does not
func IsLanUpToDate(cr *v1alpha1.Lan, lan sdkgo.Lan) bool { // nolint:gocyclo
	if lan.Properties == nil || lan.Metadata == nil || cr == nil {
		return false
	}
	switch {
	case *lan.Metadata.State == "BUSY":
		return true
	case *lan.Properties.Name != cr.Spec.ForProvider.Name:
		return false
	case *lan.Properties.Public != cr.Spec.ForProvider.Public:
		return false
<<<<<<< HEAD
	case *lan.Properties.Pcc != cr.Spec.ForProvider.Pcc:
=======
	case lan.Metadata.State != nil && *lan.Metadata.State == "BUSY":
		return true
	case lan.Properties.Name != nil && *lan.Properties.Name != cr.Spec.ForProvider.Name:
		return false
	case lan.Properties.Public != nil && *lan.Properties.Public != cr.Spec.ForProvider.Public:
		return false
	case lan.Properties.Pcc != nil && *lan.Properties.Pcc != cr.Spec.ForProvider.Pcc:
>>>>>>> a1cd5692
		return false
	}
	return true
}<|MERGE_RESOLUTION|>--- conflicted
+++ resolved
@@ -84,19 +84,13 @@
 
 // IsLanUpToDate returns true if the Lan is up-to-date or false if it does not
 func IsLanUpToDate(cr *v1alpha1.Lan, lan sdkgo.Lan) bool { // nolint:gocyclo
-	if lan.Properties == nil || lan.Metadata == nil || cr == nil {
+	switch {
+	case cr == nil && lan.Properties == nil:
+		return true
+	case cr == nil && lan.Properties != nil:
 		return false
-	}
-	switch {
-	case *lan.Metadata.State == "BUSY":
-		return true
-	case *lan.Properties.Name != cr.Spec.ForProvider.Name:
+	case cr != nil && lan.Properties == nil:
 		return false
-	case *lan.Properties.Public != cr.Spec.ForProvider.Public:
-		return false
-<<<<<<< HEAD
-	case *lan.Properties.Pcc != cr.Spec.ForProvider.Pcc:
-=======
 	case lan.Metadata.State != nil && *lan.Metadata.State == "BUSY":
 		return true
 	case lan.Properties.Name != nil && *lan.Properties.Name != cr.Spec.ForProvider.Name:
@@ -104,8 +98,8 @@
 	case lan.Properties.Public != nil && *lan.Properties.Public != cr.Spec.ForProvider.Public:
 		return false
 	case lan.Properties.Pcc != nil && *lan.Properties.Pcc != cr.Spec.ForProvider.Pcc:
->>>>>>> a1cd5692
 		return false
+	default:
+		return true
 	}
-	return true
 }