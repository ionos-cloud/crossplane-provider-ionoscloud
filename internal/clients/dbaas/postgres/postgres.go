package postgres

import (
	"context"
	"reflect"
	"time"

	"github.com/ionos-cloud/crossplane-provider-ionoscloud/internal/utils"

	ionoscloud "github.com/ionos-cloud/sdk-go-dbaas-postgres"

	"github.com/ionos-cloud/crossplane-provider-ionoscloud/apis/dbaas/postgres/v1alpha1"
	"github.com/ionos-cloud/crossplane-provider-ionoscloud/internal/clients"
)

// ClusterAPIClient is a wrapper around IONOS Service DBaaS Postgres Cluster
type ClusterAPIClient struct {
	*clients.IonosServices
}

// ClusterClient is a wrapper around IONOS Service DBaaS Postgres Cluster methods
type ClusterClient interface {
	GetCluster(ctx context.Context, clusterID string) (ionoscloud.ClusterResponse, *ionoscloud.APIResponse, error)
	DeleteCluster(ctx context.Context, clusterID string) error
	CreateCluster(ctx context.Context, cluster ionoscloud.CreateClusterRequest) (ionoscloud.ClusterResponse, *ionoscloud.APIResponse, error)
	UpdateCluster(ctx context.Context, clusterID string, cluster ionoscloud.PatchClusterRequest) (ionoscloud.ClusterResponse, *ionoscloud.APIResponse, error)
}

// GetCluster based on clusterID
func (cp *ClusterAPIClient) GetCluster(ctx context.Context, clusterID string) (ionoscloud.ClusterResponse, *ionoscloud.APIResponse, error) {
	return cp.DBaaSPostgresClient.ClustersApi.ClustersFindById(ctx, clusterID).Execute()
}

// DeleteCluster based on clusterID
func (cp *ClusterAPIClient) DeleteCluster(ctx context.Context, clusterID string) error {
	_, _, err := cp.DBaaSPostgresClient.ClustersApi.ClustersDelete(ctx, clusterID).Execute()
	return err
}

// CreateCluster based on cluster properties
func (cp *ClusterAPIClient) CreateCluster(ctx context.Context, cluster ionoscloud.CreateClusterRequest) (ionoscloud.ClusterResponse, *ionoscloud.APIResponse, error) {
	return cp.DBaaSPostgresClient.ClustersApi.ClustersPost(ctx).CreateClusterRequest(cluster).Execute()
}

// UpdateCluster based on clusterID and cluster properties
func (cp *ClusterAPIClient) UpdateCluster(ctx context.Context, clusterID string, cluster ionoscloud.PatchClusterRequest) (ionoscloud.ClusterResponse, *ionoscloud.APIResponse, error) {
	return cp.DBaaSPostgresClient.ClustersApi.ClustersPatch(ctx, clusterID).PatchClusterRequest(cluster).Execute()
}

// GenerateCreateClusterInput returns CreateClusterRequest based on the CR spec
func GenerateCreateClusterInput(cr *v1alpha1.Cluster) (*ionoscloud.CreateClusterRequest, error) {
	instanceCreateInput := ionoscloud.CreateClusterRequest{
		Properties: &ionoscloud.CreateClusterProperties{
			PostgresVersion:     &cr.Spec.ForProvider.PostgresVersion,
			Instances:           &cr.Spec.ForProvider.Instances,
			Cores:               &cr.Spec.ForProvider.Cores,
			Ram:                 &cr.Spec.ForProvider.RAM,
			StorageSize:         &cr.Spec.ForProvider.StorageSize,
			StorageType:         (*ionoscloud.StorageType)(&cr.Spec.ForProvider.StorageType),
			Connections:         clusterConnections(cr.Spec.ForProvider.Connections),
			Location:            (*ionoscloud.Location)(&cr.Spec.ForProvider.Location),
			DisplayName:         &cr.Spec.ForProvider.DisplayName,
			Credentials:         clusterCredentials(cr.Spec.ForProvider.Credentials),
			SynchronizationMode: (*ionoscloud.SynchronizationMode)(&cr.Spec.ForProvider.SynchronizationMode),
		},
	}
	fromBackup, err := clusterFromBackup(cr.Spec.ForProvider.FromBackup)
	if err != nil {
		return nil, err
	}
	if fromBackup != nil {
		instanceCreateInput.Properties.SetFromBackup(*fromBackup)
	}
	if window := clusterMaintenanceWindow(cr.Spec.ForProvider.MaintenanceWindow); window != nil {
		instanceCreateInput.Properties.SetMaintenanceWindow(*window)
	}
	return &instanceCreateInput, err
}

// GenerateUpdateClusterInput returns PatchClusterRequest based on the CR spec modifications
func GenerateUpdateClusterInput(cr *v1alpha1.Cluster) (*ionoscloud.PatchClusterRequest, error) {
	instanceUpdateInput := ionoscloud.PatchClusterRequest{
		Properties: &ionoscloud.PatchClusterProperties{
			PostgresVersion: &cr.Spec.ForProvider.PostgresVersion,
			Instances:       &cr.Spec.ForProvider.Instances,
			Cores:           &cr.Spec.ForProvider.Cores,
			Ram:             &cr.Spec.ForProvider.RAM,
			StorageSize:     &cr.Spec.ForProvider.StorageSize,
			Connections:     clusterConnections(cr.Spec.ForProvider.Connections),
			DisplayName:     &cr.Spec.ForProvider.DisplayName,
		},
	}
	if window := clusterMaintenanceWindow(cr.Spec.ForProvider.MaintenanceWindow); window != nil {
		instanceUpdateInput.Properties.SetMaintenanceWindow(*window)
	}
	return &instanceUpdateInput, nil
}

// LateInitializer fills the empty fields in *v1alpha1.ClusterParameters with
// the values seen in ionoscloud.ClusterResponse.
func LateInitializer(in *v1alpha1.ClusterParameters, sg *ionoscloud.ClusterResponse) { // nolint:gocyclo
	if sg == nil {
		return
	}
	// Add Maintenance Window to the Spec, if it was set by the API
	if propertiesOk, ok := sg.GetPropertiesOk(); ok && propertiesOk != nil {
		if maintenanceWindowOk, ok := propertiesOk.GetMaintenanceWindowOk(); ok && maintenanceWindowOk != nil {
			if timeOk, ok := maintenanceWindowOk.GetTimeOk(); ok && timeOk != nil {
				if utils.IsEmptyValue(reflect.ValueOf(in.MaintenanceWindow.Time)) {
					in.MaintenanceWindow.Time = *timeOk
				}
			}
			if dayOfTheWeekOk, ok := maintenanceWindowOk.GetDayOfTheWeekOk(); ok && dayOfTheWeekOk != nil {
				if utils.IsEmptyValue(reflect.ValueOf(in.MaintenanceWindow.DayOfTheWeek)) {
					in.MaintenanceWindow.DayOfTheWeek = string(*dayOfTheWeekOk)
				}
			}
		}
	}
}

// IsClusterUpToDate returns true if the cluster is up-to-date or false if it does not
func IsClusterUpToDate(cr *v1alpha1.Cluster, clusterResponse ionoscloud.ClusterResponse) bool { // nolint:gocyclo
	if clusterResponse.Properties == nil || clusterResponse.Metadata == nil || cr == nil {
		return false
	}
	switch {
	case *clusterResponse.Metadata.State == ionoscloud.BUSY:
		return true
	case *clusterResponse.Properties.DisplayName != cr.Spec.ForProvider.DisplayName:
		return false
	case *clusterResponse.Properties.PostgresVersion != cr.Spec.ForProvider.PostgresVersion:
		return false
<<<<<<< HEAD
	case *clusterResponse.Properties.Instances != cr.Spec.ForProvider.Instances:
		return false
	case *clusterResponse.Properties.Cores != cr.Spec.ForProvider.Cores:
		return false
	case *clusterResponse.Properties.Ram != cr.Spec.ForProvider.RAM:
		return false
	case *clusterResponse.Properties.StorageSize != cr.Spec.ForProvider.StorageSize:
		return false
	case !reflect.DeepEqual(*clusterResponse.Properties.StorageSize, cr.Spec.ForProvider.Connections):
=======
	case clusterResponse.Metadata.State != nil && *clusterResponse.Metadata.State == ionoscloud.BUSY:
		return true
	case clusterResponse.Properties.DisplayName != nil && *clusterResponse.Properties.DisplayName != cr.Spec.ForProvider.DisplayName:
		return false
	case clusterResponse.Properties.PostgresVersion != nil && *clusterResponse.Properties.PostgresVersion != cr.Spec.ForProvider.PostgresVersion:
		return false
	case clusterResponse.Properties.Instances != nil && *clusterResponse.Properties.Instances != cr.Spec.ForProvider.Instances:
		return false
	case clusterResponse.Properties.Cores != nil && *clusterResponse.Properties.Cores != cr.Spec.ForProvider.Cores:
		return false
	case clusterResponse.Properties.Ram != nil && *clusterResponse.Properties.Ram != cr.Spec.ForProvider.RAM:
		return false
	case clusterResponse.Properties.StorageSize != nil && *clusterResponse.Properties.StorageSize != cr.Spec.ForProvider.StorageSize:
		return false
	case clusterResponse.Properties.Connections != nil && !reflect.DeepEqual(*clusterResponse.Properties.Connections, cr.Spec.ForProvider.Connections):
>>>>>>> a1cd5692
		return false
	}
	return true
}

func clusterConnections(connections []v1alpha1.Connection) *[]ionoscloud.Connection {
	connects := make([]ionoscloud.Connection, 0)
	for _, connection := range connections {
		datacenterID := connection.DatacenterCfg.DatacenterID
		lanID := connection.LanCfg.LanID
		cidr := connection.Cidr
		connects = append(connects, ionoscloud.Connection{
			DatacenterId: &datacenterID,
			LanId:        &lanID,
			Cidr:         &cidr,
		})
	}
	return &connects
}

func clusterMaintenanceWindow(window v1alpha1.MaintenanceWindow) *ionoscloud.MaintenanceWindow {
	if window.Time != "" && window.DayOfTheWeek != "" {
		return &ionoscloud.MaintenanceWindow{
			Time:         &window.Time,
			DayOfTheWeek: (*ionoscloud.DayOfTheWeek)(&window.DayOfTheWeek),
		}
	}
	return nil
}

func clusterCredentials(creds v1alpha1.DBUser) *ionoscloud.DBUser {
	return &ionoscloud.DBUser{
		Username: &creds.Username,
		Password: &creds.Password,
	}
}

func clusterFromBackup(req v1alpha1.CreateRestoreRequest) (*ionoscloud.CreateRestoreRequest, error) {
	if req.BackupID != "" && req.RecoveryTargetTime != "" {
		recoveryTime, err := time.Parse(time.RFC3339, req.RecoveryTargetTime)
		if err != nil {
			return nil, err
		}
		return &ionoscloud.CreateRestoreRequest{
			BackupId:           &req.BackupID,
			RecoveryTargetTime: &ionoscloud.IonosTime{Time: recoveryTime},
		}, nil
	}
	return nil, nil
}<|MERGE_RESOLUTION|>--- conflicted
+++ resolved
@@ -121,27 +121,13 @@
 
 // IsClusterUpToDate returns true if the cluster is up-to-date or false if it does not
 func IsClusterUpToDate(cr *v1alpha1.Cluster, clusterResponse ionoscloud.ClusterResponse) bool { // nolint:gocyclo
-	if clusterResponse.Properties == nil || clusterResponse.Metadata == nil || cr == nil {
+	switch {
+	case cr == nil && clusterResponse.Properties == nil:
+		return true
+	case cr == nil && clusterResponse.Properties != nil:
 		return false
-	}
-	switch {
-	case *clusterResponse.Metadata.State == ionoscloud.BUSY:
-		return true
-	case *clusterResponse.Properties.DisplayName != cr.Spec.ForProvider.DisplayName:
+	case cr != nil && clusterResponse.Properties == nil:
 		return false
-	case *clusterResponse.Properties.PostgresVersion != cr.Spec.ForProvider.PostgresVersion:
-		return false
-<<<<<<< HEAD
-	case *clusterResponse.Properties.Instances != cr.Spec.ForProvider.Instances:
-		return false
-	case *clusterResponse.Properties.Cores != cr.Spec.ForProvider.Cores:
-		return false
-	case *clusterResponse.Properties.Ram != cr.Spec.ForProvider.RAM:
-		return false
-	case *clusterResponse.Properties.StorageSize != cr.Spec.ForProvider.StorageSize:
-		return false
-	case !reflect.DeepEqual(*clusterResponse.Properties.StorageSize, cr.Spec.ForProvider.Connections):
-=======
 	case clusterResponse.Metadata.State != nil && *clusterResponse.Metadata.State == ionoscloud.BUSY:
 		return true
 	case clusterResponse.Properties.DisplayName != nil && *clusterResponse.Properties.DisplayName != cr.Spec.ForProvider.DisplayName:
@@ -157,10 +143,10 @@
 	case clusterResponse.Properties.StorageSize != nil && *clusterResponse.Properties.StorageSize != cr.Spec.ForProvider.StorageSize:
 		return false
 	case clusterResponse.Properties.Connections != nil && !reflect.DeepEqual(*clusterResponse.Properties.Connections, cr.Spec.ForProvider.Connections):
->>>>>>> a1cd5692
 		return false
+	default:
+		return true
 	}
-	return true
 }
 
 func clusterConnections(connections []v1alpha1.Connection) *[]ionoscloud.Connection {
