--- conflicted
+++ resolved
@@ -53,7 +53,7 @@
 }
 
 // GenerateCreateK8sNodePoolInput returns sdkgo.KubernetesNodePoolForPost based on the CR spec
-func GenerateCreateK8sNodePoolInput(cr *v1alpha1.NodePool, publicIPs []string, gatewayIP string) (*sdkgo.KubernetesNodePoolForPost, error) {
+func GenerateCreateK8sNodePoolInput(cr *v1alpha1.NodePool, publicIPs []string) (*sdkgo.KubernetesNodePoolForPost, error) {
 	instanceCreateInput := sdkgo.KubernetesNodePoolForPost{
 		Properties: &sdkgo.KubernetesNodePoolPropertiesForPost{
 			Name:             &cr.Spec.ForProvider.Name,
@@ -85,12 +85,6 @@
 	if !utils.IsEmptyValue(reflect.ValueOf(publicIPs)) {
 		instanceCreateInput.Properties.SetPublicIps(publicIPs)
 	}
-<<<<<<< HEAD
-	if !utils.IsEmptyValue(reflect.ValueOf(gatewayIP)) {
-		instanceCreateInput.Properties.SetGatewayIp(gatewayIP)
-	}
-=======
->>>>>>> 3a91b916
 	if window := nodepoolMaintenanceWindow(cr.Spec.ForProvider.MaintenanceWindow); window != nil {
 		instanceCreateInput.Properties.SetMaintenanceWindow(*window)
 	}
@@ -187,14 +181,11 @@
 		if publicIPsOk, ok := propertiesOk.GetPublicIpsOk(); ok && publicIPsOk != nil {
 			in.PublicIPs = *publicIPsOk
 		}
-		if gatewayIPOk, ok := propertiesOk.GetGatewayIpOk(); ok && gatewayIPOk != nil {
-			in.GatewayIP = *gatewayIPOk
-		}
 	}
 }
 
 // IsK8sNodePoolUpToDate returns true if the NodePool is up-to-date or false if it does not
-func IsK8sNodePoolUpToDate(cr *v1alpha1.NodePool, nodepool sdkgo.KubernetesNodePool, publicIPs []string, gatewayIP string) bool { // nolint:gocyclo
+func IsK8sNodePoolUpToDate(cr *v1alpha1.NodePool, nodepool sdkgo.KubernetesNodePool, publicIPs []string) bool { // nolint:gocyclo
 	switch {
 	case cr == nil && nodepool.Properties == nil:
 		return true
@@ -208,13 +199,7 @@
 		return false
 	case nodepool.Properties.NodeCount != nil && *nodepool.Properties.NodeCount != cr.Spec.ForProvider.NodeCount:
 		return false
-<<<<<<< HEAD
-	case nodepool.Properties.GatewayIp != nil && *nodepool.Properties.GatewayIp != gatewayIP:
-		return false
 	case nodepool.Properties.PublicIps != nil && !utils.ContainsStringSlices(*nodepool.Properties.PublicIps, publicIPs):
-=======
-	case nodepool.Properties.PublicIps != nil && !utils.ContainsStringSlices(*nodepool.Properties.PublicIps, cr.Spec.ForProvider.PublicIPs):
->>>>>>> 3a91b916
 		return false
 	case nodepool.Properties.Labels != nil && !utils.IsEqStringMaps(*nodepool.Properties.Labels, cr.Spec.ForProvider.Labels):
 		return false
