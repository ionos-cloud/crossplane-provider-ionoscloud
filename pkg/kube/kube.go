package kube

import (
	"context"
	"fmt"
	"time"

	"github.com/pkg/errors"
	"k8s.io/apimachinery/pkg/util/wait"
)

// ResourceReadyTimeout time to wait for resource to be ready
const ResourceReadyTimeout = 30 * time.Minute

<<<<<<< HEAD
// ServersetReadyTimeout time to wait for serverset to be ready, higher than individual resources
const ServersetReadyTimeout = 1 * time.Hour
=======
// ServerSetReadyTimeout time to wait for serverset to be ready
const ServerSetReadyTimeout = 1 * time.Hour
>>>>>>> 54cbea3c

// ErrExternalCreateFailed error when external create fails, so we know to delete kube object
var ErrExternalCreateFailed = errors.New("external create failed")

// Implements lower level functions to interact with kubernetes

// IsResourceReady polls kube api to see if resource is available and observed(status populated)
type IsResourceReady func(ctx context.Context, name, namespace string) (bool, error)

// WaitForResource - keeps retrying until resource meets condition, or until ctx is cancelled
func WaitForResource(ctx context.Context, timeoutInMinutes time.Duration, fn IsResourceReady, name, namespace string) error {
	if name == "" {
		return fmt.Errorf("name is empty")
	}
	pollInterval := 2 * time.Second
	return wait.PollUntilContextTimeout(ctx, pollInterval, timeoutInMinutes, true, func(context.Context) (bool, error) {
		return fn(ctx, name, namespace)
	})
}<|MERGE_RESOLUTION|>--- conflicted
+++ resolved
@@ -12,13 +12,8 @@
 // ResourceReadyTimeout time to wait for resource to be ready
 const ResourceReadyTimeout = 30 * time.Minute
 
-<<<<<<< HEAD
-// ServersetReadyTimeout time to wait for serverset to be ready, higher than individual resources
-const ServersetReadyTimeout = 1 * time.Hour
-=======
 // ServerSetReadyTimeout time to wait for serverset to be ready
 const ServerSetReadyTimeout = 1 * time.Hour
->>>>>>> 54cbea3c
 
 // ErrExternalCreateFailed error when external create fails, so we know to delete kube object
 var ErrExternalCreateFailed = errors.New("external create failed")
