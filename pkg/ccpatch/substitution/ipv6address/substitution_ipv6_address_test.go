--- conflicted
+++ resolved
@@ -5,9 +5,8 @@
 	"testing"
 
 	"github.com/davecgh/go-spew/spew"
+	"github.com/ionos-cloud/crossplane-provider-ionoscloud/pkg/ccpatch/substitution"
 	"github.com/stretchr/testify/require"
-
-	"github.com/ionos-cloud/crossplane-provider-ionoscloud/pkg/ccpatch/substitution"
 )
 
 func TestIPv6AddressSuccess(t *testing.T) {
@@ -29,13 +28,7 @@
 				"cidr": "fc00:1::/64",
 			},
 		})
-<<<<<<< HEAD
-		if err != nil {
-			t.Fatalf("unexpected error: %v", err)
-		}
-=======
 		require.NoError(t, err)
->>>>>>> b61c0705
 	}
 
 	require.Equal(t, total, state.Len())
