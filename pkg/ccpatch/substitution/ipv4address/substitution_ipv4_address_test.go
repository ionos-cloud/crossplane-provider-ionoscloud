--- conflicted
+++ resolved
@@ -10,11 +10,7 @@
 func TestIPv4AddressSuccess(t *testing.T) {
 	handler := substitution.GetSubstitution("ipv4Address")
 	state := &substitution.GlobalState{}
-<<<<<<< HEAD
-	err := handler.WriteState("machine-0", state, substitution.Substitution{
-=======
 	err := handler.WriteState(substitution.Identifier("machine-0"), state, substitution.Substitution{
->>>>>>> b61c0705
 		Type:   "ipv4Address",
 		Key:    "$ipv4Address",
 		Unique: true,
@@ -22,15 +18,9 @@
 			"cidr": "10.0.0.0/31",
 		},
 	})
-<<<<<<< HEAD
-	if err != nil {
-		t.Fatalf("unexpected error: %v", err)
-	}
-=======
 
 	expectedState := state.GetByIdentifier("machine-0")
 
 	require.NoError(t, err)
 	require.Equal(t, expectedState[0].Value, "10.0.0.1")
->>>>>>> b61c0705
 }