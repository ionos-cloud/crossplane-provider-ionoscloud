apiVersion: compute.ionoscloud.crossplane.io/v1alpha1
kind: Datacenter
metadata:
  name: example
spec:
  managementPolicies:
    - "*"
  forProvider:
    name: exampleDatacenter
    location: us/las
    description: test
  providerConfigRef:
    name: example
---
apiVersion: compute.ionoscloud.crossplane.io/v1alpha1
kind: StatefulServerSet
metadata:
  name: sss-example
spec:
  forProvider:
    replicas: 1
    deploymentStrategy:
      type: ZONES
    datacenterConfig:
      datacenterIdRef:
        name: example
    # This defines the template used for each replica.
    template:
      metadata:
        name: serverset-name
      spec:
        cpuFamily: AMD_OPTERON
        cores: 4
        ram: 1024 # (32*storageTB)
        nics:
          - name: nic-sample
            ipv4: "10.0.0.1/24"
#           should reference lan metadata name
            reference: data
<<<<<<< HEAD
=======
          - name: nic-mng
            ipv4: "10.0.0.1/24"
            reference: management
>>>>>>> a6ca73d2
        volumeMounts:
          - reference: "volume-mount-id"
        bootStorageVolumeRef: "volume-id"
    bootVolumeTemplate:
      metadata:
          name: boot-volume
      spec:
        updateStrategy:
          type: "createBeforeDestroyBootVolume"
        image: "28d0fa34-927f-11ee-8008-6202af74e858"
        size: 10
        type: HDD
        imagePassword: "password1245"
        userData: "" #cloud-config
        imagePassword: "thisshouldbesecret"
    lans:
      # Three LANs are defined - an internal one (data) with IPv6 enabled and DHCP disabled for DRBD + VRRP traffic,
      # a management network for connectivity to K8S and management as well as
      # customer one without IPv6 or DHCP where VIP is used.
      - metadata:
          name: data
        spec:
          dhcp: true
      - metadata:
          name: management
        spec:
          dhcp: false
      - metadata:
          name: customer
        spec:
          ipv6cidr: "AUTO"
          dhcp: false
    # The volumes are then defined - a 200GB SSD "system" volume from a
    # custom Linux image, and a separate 4TB SSD volume for storage.
    volumes:
      - metadata:
          name: storage-disk
        spec:
          size: 10
          type: SSD
      - metadata:
          name: storage-disk-extend-1
        spec:
          size: 10
          type: SSD
  providerConfigRef:
    name: example<|MERGE_RESOLUTION|>--- conflicted
+++ resolved
@@ -37,12 +37,9 @@
             ipv4: "10.0.0.1/24"
 #           should reference lan metadata name
             reference: data
-<<<<<<< HEAD
-=======
           - name: nic-mng
             ipv4: "10.0.0.1/24"
             reference: management
->>>>>>> a6ca73d2
         volumeMounts:
           - reference: "volume-mount-id"
         bootStorageVolumeRef: "volume-id"
