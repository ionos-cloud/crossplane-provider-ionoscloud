--- conflicted
+++ resolved
@@ -40,12 +40,6 @@
           - name: nic-mng
             ipv4: "10.0.0.1/24"
             reference: management
-<<<<<<< HEAD
-        volumeMounts:
-          - reference: "volume-mount-id"
-        bootStorageVolumeRef: "volume-id"
-=======
->>>>>>> c00763d6
     bootVolumeTemplate:
       metadata:
           name: boot-volume
