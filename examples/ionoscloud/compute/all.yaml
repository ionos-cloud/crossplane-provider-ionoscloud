--- conflicted
+++ resolved
@@ -14,21 +14,6 @@
   providerConfigRef:
     name: example
 ---
-<<<<<<< HEAD
-apiVersion: compute.ionoscloud.crossplane.io/v1alpha1
-kind: IPBlock
-metadata:
-  name: exampleipblock
-spec:
-  forProvider:
-    name: exampleIpBlock
-    size: 2
-    location: us/las
-  providerConfigRef:
-    name: example
----
-=======
->>>>>>> 830cc80a
 apiVersion: compute.ionoscloud.crossplane.io/v1alpha1
 kind: Datacenter
 metadata:
@@ -148,26 +133,6 @@
   providerConfigRef:
     name: example
 ---
-<<<<<<< HEAD
-#apiVersion: compute.ionoscloud.crossplane.io/v1alpha1
-#kind: IPFailover
-#metadata:
-#  name: exampleipfailover
-#spec:
-#  forProvider:
-#    ip:
-#    datacenterConfig:
-#      datacenterIdRef:
-#        name: example
-#    lanConfig:
-#      lanIdRef:
-#        name: examplelan
-#    nicConfig:
-#      nicIdRef:
-#        name: examplenic
-#  providerConfigRef:
-#    name: example
-=======
 apiVersion: compute.ionoscloud.crossplane.io/v1alpha1
 kind: IPFailover
 metadata:
@@ -188,5 +153,4 @@
       nicIdRef:
         name: examplenic
   providerConfigRef:
-    name: example
->>>>>>> 830cc80a
+    name: example