--- conflicted
+++ resolved
@@ -81,7 +81,6 @@
         ram: 1024
         nics:
           - name: nic-sample
-<<<<<<< HEAD
             dhcp: false
 #            needs to be created before serverset. Serverset will not wait until it is populated
             lanReference: examplelan
@@ -89,11 +88,6 @@
             dhcp: false
             dhcpv6: true
             lanReference: examplelan2
-=======
-            dhcp: true
-#            vnetId: "3330fa34-927f-11ee-8008-6202af74e858"
-            reference: examplelan
->>>>>>> fd79e2d6
     bootVolumeTemplate:
       metadata:
         name: volumeboot
