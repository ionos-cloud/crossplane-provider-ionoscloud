--- conflicted
+++ resolved
@@ -83,15 +83,9 @@
           - name: nic-sample
             ipv4: "10.0.0.1/24"
             reference: examplelan
-<<<<<<< HEAD
-=======
           - name: nic-sample2
             ipv4: "10.0.0.1/24"
             reference: examplelan2
-        volumeMounts:
-          - reference: "volume-mount-id"
-        bootStorageVolumeRef: "volume-id"
->>>>>>> 4167de3b
     bootVolumeTemplate:
       spec:
         updateStrategy:
