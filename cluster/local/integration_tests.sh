#!/usr/bin/env bash
set -e

# add prints functions
source ./cluster/local/print.sh
# add integration tests for resources
source ./cluster/local/integration_tests_provider.sh
source ./cluster/local/integration_tests_compute.sh
source ./cluster/local/integration_tests_dbaas_postgres.sh
source ./cluster/local/integration_tests_k8s.sh

# ------------------------------
projectdir="$(cd "$(dirname "${BASH_SOURCE[0]}")"/../.. && pwd)"

# get the build environment variables from the special build.vars target in the main makefile
eval $(make --no-print-directory -C ${projectdir} build.vars)

# ------------------------------

REGISTRY=${REGISTRY:-ghcr.io}
ORG_NAME=${ORG_NAME:-ionos-cloud}
BUILD_IMAGE="${REGISTRY}/${ORG_NAME}/${PROJECT_NAME}"
CONTROLLER_IMAGE="${REGISTRY}/${ORG_NAME}/${PROJECT_NAME}-controller"

# ------------------------------
# You can select which tests to run.
# Pay attention to the default values that are set!
# To run specific tests, for example for dbaas resources,
# use: make e2e TEST_COMPUTE=false TEST_DBAAS=true
TEST_COMPUTE=${TEST_COMPUTE:-true}
# by default, do not test the following resources
# since it takes a lot of time
TEST_DBAAS=${TEST_DBAAS:-false}
TEST_K8S=${TEST_K8S:-false}

version_tag="$(cat ${projectdir}/_output/version)"
# tag as latest version to load into kind cluster
PACKAGE_CONTROLLER_IMAGE="${REGISTRY}/${ORG_NAME}/${PROJECT_NAME}-controller:${VERSION}"
PACKAGE_PROVIDER_IMAGE="${REGISTRY}/${ORG_NAME}/${PROJECT_NAME}:${VERSION}"
K8S_CLUSTER="${K8S_CLUSTER:-${BUILD_REGISTRY}-inttests}"
KIND_NODE_IMAGE_TAG="${KIND_NODE_IMAGE_TAG:-v1.21.1}"

CROSSPLANE_NAMESPACE="crossplane-system"
PACKAGE_NAME="provider-ionoscloud"

# cleanup on exit
if [ "$skipcleanup" != true ]; then
  function cleanup() {
    export KUBECONFIG=
    "${KIND}" delete cluster --name="${K8S_CLUSTER}"
  }

  trap cleanup EXIT
fi

# setup package cache
echo_step "setting up local package cache"
CACHE_PATH="${projectdir}/.work/inttest-package-cache"
mkdir -p "${CACHE_PATH}"
echo "created cache dir at ${CACHE_PATH}"
docker save "${BUILD_IMAGE}" -o "${CACHE_PATH}/${PACKAGE_NAME}.xpkg" && chmod 644 "${CACHE_PATH}/${PACKAGE_NAME}.xpkg"

# create kind cluster with extra mounts
KIND_NODE_IMAGE="kindest/node:${KIND_NODE_IMAGE_TAG}"
echo_step "creating k8s cluster using kind ${KIND_VERSION} and node image ${KIND_NODE_IMAGE}"
KIND_CONFIG="$(
  cat <<EOF
kind: Cluster
apiVersion: kind.x-k8s.io/v1alpha4
nodes:
- role: control-plane
  extraMounts:
  - hostPath: "${CACHE_PATH}/"
    containerPath: /cache
EOF
)"
echo "${KIND_CONFIG}" | "${KIND}" create cluster --name="${K8S_CLUSTER}" --wait=5m --image="${KIND_NODE_IMAGE}" --config=-

# tag controller images and load them into the kind cluster
#docker tag "${CONTROLLER_IMAGE}" "${PACKAGE_CONTROLLER_IMAGE}"
#docker tag "${BUILD_IMAGE}" "${PACKAGE_PROVIDER_IMAGE}"
sleep 5
"${KIND}" load docker-image "${PACKAGE_CONTROLLER_IMAGE}" --name="${K8S_CLUSTER}"
"${KIND}" load docker-image "${PACKAGE_PROVIDER_IMAGE}" --name="${K8S_CLUSTER}"

# files are not synced properly from host to kind node container on Jenkins, so
# we must manually copy image from host to node
echo_step "pre-cache package by copying to kind node"
docker cp "${CACHE_PATH}/${PACKAGE_NAME}.xpkg" "${K8S_CLUSTER}-control-plane":"/cache/${PACKAGE_NAME}.xpkg"

echo_step "create crossplane-system namespace"
"${KUBECTL}" create ns crossplane-system

echo_step "create persistent volume and claim for mounting package-cache"
PV_YAML="$(
  cat <<EOF
apiVersion: v1
kind: PersistentVolume
metadata:
  name: package-cache
  labels:
    type: local
spec:
  storageClassName: manual
  capacity:
    storage: 5Mi
  accessModes:
    - ReadWriteOnce
  hostPath:
    path: "/cache"
EOF
)"
echo "${PV_YAML}" | "${KUBECTL}" create -f -

PVC_YAML="$(
  cat <<EOF
apiVersion: v1
kind: PersistentVolumeClaim
metadata:
  name: package-cache
  namespace: crossplane-system
spec:
  accessModes:
    - ReadWriteOnce
  volumeName: package-cache
  storageClassName: manual
  resources:
    requests:
      storage: 1Mi
EOF
)"
echo "${PVC_YAML}" | "${KUBECTL}" create -f -

# install crossplane from stable channel
echo_step "installing crossplane from stable channel"
"${HELM3}" version
"${HELM3}" repo add crossplane-stable https://charts.crossplane.io/stable --force-update
# TODO: this is a hotfix until the latest stable version is supported
#chart_version="$("${HELM3}" search repo crossplane-stable/crossplane --devel | awk 'FNR == 2 {print $2}')"
chart_version="1.6.4"
echo_info "using crossplane version ${chart_version}"
echo
# we replace empty dir with our PVC so that the /cache dir in the kind node
# container is exposed to the crossplane pod
"${HELM3}" install crossplane --namespace crossplane-system crossplane-stable/crossplane --version ${chart_version} --wait --set packageCache.pvc=package-cache

# ----------- integration tests
echo_step "--- INTEGRATION TESTS ---"

# install package
echo_step "--- install Crossplane Provider IONOSCLOUD ---"
install_provider

if [ "$TEST_COMPUTE" = true ]; then
  echo_step "--- ipblock tests ---"
  ipblock_tests
  echo_step "--- datacenter tests ---"
  datacenter_tests
  echo_step "--- lan tests ---"
  lan_tests
  echo_step "--- volume tests ---"
  volume_tests
  echo_step "--- server tests ---"
  server_tests
  echo_step "--- nic tests ---"
  nic_tests
<<<<<<< HEAD
  echo_step "--- firewallrule tests ---"
  firewallrule_tests
=======
  echo_step "--- ipfailover tests ---"
  ipfailover_tests
>>>>>>> 830cc80a
fi

if [ "$TEST_DBAAS" = true ]; then
  echo_step "--- dbaas postgres cluster tests ---"
  dbaas_postgres_cluster_tests
fi

if [ "$TEST_K8S" = true ]; then
  echo_step "--- k8s cluster tests ---"
  k8s_cluster_tests
  echo_step "--- k8s nodepool tests ---"
  k8s_nodepool_tests
fi

echo_step "-------------------"
echo_step "--- CLEANING UP ---"
echo_step "-------------------"

if [ "$TEST_COMPUTE" = true ]; then
<<<<<<< HEAD
  echo_step "--- cleanup firewallrule tests ---"
  firewallrule_tests_cleanup
=======
  echo_step "--- cleanup ipfailover tests ---"
  ipfailover_tests_cleanup
>>>>>>> 830cc80a
  echo_step "--- cleanup nic tests ---"
  nic_tests_cleanup
  echo_step "--- cleanup lan tests ---"
  lan_tests_cleanup
  echo_step "--- cleanup volume tests ---"
  volume_tests_cleanup
  echo_step "--- cleanup server tests ---"
  server_tests_cleanup
  echo_step "--- cleanup datacenter tests ---"
  datacenter_tests_cleanup
  echo_step "--- cleanup ipblock tests ---"
  ipblock_tests_cleanup
fi

if [ "$TEST_DBAAS" = true ]; then
  echo_step "--- dbaas postgres cluster tests ---"
  dbaas_postgres_cluster_tests_cleanup
fi

if [ "$TEST_K8S" = true ]; then
  echo_step "--- k8s nodepool tests ---"
  k8s_nodepool_tests_cleanup
  echo_step "--- k8s cluster tests ---"
  k8s_cluster_tests_cleanup
fi

# uninstalling Crossplane Provider IONOS Cloud
echo_step "--- uninstalling ${PROJECT_NAME} ---"
uninstall_provider

echo_success "Integration tests succeeded!"<|MERGE_RESOLUTION|>--- conflicted
+++ resolved
@@ -164,13 +164,10 @@
   server_tests
   echo_step "--- nic tests ---"
   nic_tests
-<<<<<<< HEAD
   echo_step "--- firewallrule tests ---"
   firewallrule_tests
-=======
   echo_step "--- ipfailover tests ---"
   ipfailover_tests
->>>>>>> 830cc80a
 fi
 
 if [ "$TEST_DBAAS" = true ]; then
@@ -190,13 +187,10 @@
 echo_step "-------------------"
 
 if [ "$TEST_COMPUTE" = true ]; then
-<<<<<<< HEAD
   echo_step "--- cleanup firewallrule tests ---"
   firewallrule_tests_cleanup
-=======
   echo_step "--- cleanup ipfailover tests ---"
   ipfailover_tests_cleanup
->>>>>>> 830cc80a
   echo_step "--- cleanup nic tests ---"
   nic_tests_cleanup
   echo_step "--- cleanup lan tests ---"
