--- conflicted
+++ resolved
@@ -99,14 +99,6 @@
 "${KIND}" load docker-image "${PACKAGE_CONTROLLER_IMAGE}" --name="${K8S_CLUSTER}"
 "${KIND}" load docker-image "${PACKAGE_PROVIDER_IMAGE}" --name="${K8S_CLUSTER}"
 
-<<<<<<< HEAD
-# files are not synced properly from host to kind node container on Jenkins, so
-# we must manually copy image from host to node
-#echo_step "pre-cache package by copying to kind node"
-#docker cp "${CACHE_PATH}/${PACKAGE_NAME}.xpkg" "${K8S_CLUSTER}-control-plane":"/cache/${PACKAGE_NAME}.xpkg"
-
-=======
->>>>>>> aa7778a7
 echo_step "create crossplane-system namespace"
 "${KUBECTL}" create ns crossplane-system
 
@@ -156,10 +148,6 @@
 "${HELM3}" repo add crossplane-stable https://charts.crossplane.io/stable --force-update
 # TODO: this is a hotfix until the latest stable version is supported
 chart_version="$("${HELM3}" search repo crossplane-stable/crossplane --devel | awk 'FNR == 2 {print $2}')"
-<<<<<<< HEAD
-#chart_version="1.6.4"
-=======
->>>>>>> aa7778a7
 echo_info "using crossplane version ${chart_version}"
 echo
 # we replace empty dir with our PVC so that the /cache dir in the kind node
