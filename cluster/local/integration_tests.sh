--- conflicted
+++ resolved
@@ -27,18 +27,11 @@
 # Pay attention to the default values that are set!
 # To run specific tests, for example for dbaas resources,
 # use: make e2e TEST_COMPUTE=false TEST_DBAAS=true
-<<<<<<< HEAD
 TEST_COMPUTE=${TEST_COMPUTE:-false}
-# by default, do not test dbaas resources
+# by default, do not test the following resources
 # since it takes a lot of time
 TEST_DBAAS=${TEST_DBAAS:-true}
-=======
-TEST_COMPUTE=${TEST_COMPUTE:-true}
-# by default, do not test the following resources
-# since it takes a lot of time
-TEST_DBAAS=${TEST_DBAAS:-false}
 TEST_K8S=${TEST_K8S:-false}
->>>>>>> 052f6082
 
 version_tag="$(cat ${projectdir}/_output/version)"
 # tag as latest version to load into kind cluster
